# Copyright 2019 The Board of Trustees of the Leland Stanford Junior University
#
# Author: Giovanni Campagna <gcampagn@cs.stanford.edu>
#
# Redistribution and use in source and binary forms, with or without
# modification, are permitted provided that the following conditions are met:
#
# * Redistributions of source code must retain the above copyright notice, this
#  list of conditions and the following disclaimer.
#
# * Redistributions in binary form must reproduce the above copyright notice,
#  this list of conditions and the following disclaimer in the documentation
#  and/or other materials provided with the distribution.
#
# * Neither the name of the copyright holder nor the names of its
#  contributors may be used to endorse or promote products derived from
#  this software without specific prior written permission.
#
# THIS SOFTWARE IS PROVIDED BY THE COPYRIGHT HOLDERS AND CONTRIBUTORS "AS IS"
# AND ANY EXPRESS OR IMPLIED WARRANTIES, INCLUDING, BUT NOT LIMITED TO, THE
# IMPLIED WARRANTIES OF MERCHANTABILITY AND FITNESS FOR A PARTICULAR PURPOSE ARE
# DISCLAIMED. IN NO EVENT SHALL THE COPYRIGHT HOLDER OR CONTRIBUTORS BE LIABLE
# FOR ANY DIRECT, INDIRECT, INCIDENTAL, SPECIAL, EXEMPLARY, OR CONSEQUENTIAL
# DAMAGES (INCLUDING, BUT NOT LIMITED TO, PROCUREMENT OF SUBSTITUTE GOODS OR
# SERVICES; LOSS OF USE, DATA, OR PROFITS; OR BUSINESS INTERRUPTION) HOWEVER
# CAUSED AND ON ANY THEORY OF LIABILITY, WHETHER IN CONTRACT, STRICT LIABILITY,
# OR TORT (INCLUDING NEGLIGENCE OR OTHERWISE) ARISING IN ANY WAY OUT OF THE USE
# OF THIS SOFTWARE, EVEN IF ADVISED OF THE POSSIBILITY OF SUCH DAMAGE.

import setuptools

with open("README.md", "r") as fh:
    long_description = fh.read()

setuptools.setup(
    name='genienlp',
    version='0.6.0a1',
    
    packages=setuptools.find_packages(exclude=['tests']),
    entry_points= {
        'console_scripts': ['genienlp=genienlp.__main__:main'],
    },    
    license='BSD-3-Clause',
    author="Salesforce Inc., Stanford University Open Virtual Assistant Lab",
    long_description=long_description,
    long_description_content_type="text/markdown",
    url="https://github.com/stanford-oval/genienlp",

    install_requires=[
        'numpy>=1.14.5',
        'torch~=1.7.1',
        'tqdm~=4.0',
        'tensorboardX==2.1.*',
        'pyrouge>=0.1.3',
        'sacrebleu~=1.0',
        'requests~=2.22',
<<<<<<< HEAD
        'transformers==4.0.0',
        'sentencepiece>=0.1.91,<0.2.0',
        'mosestokenizer~=1.1',
        'matplotlib~=3.1',
        'seaborn~=0.9',
        'nltk~=3.4',
        'pytrie==0.3.1',
        'wordfreq==2.3.2',
        'elasticsearch==7.9.1',
        'ujson==1.35',
        'marisa_trie==0.7.5'
=======
        'transformers==4.1.1',
        'sentence-transformers==0.4.0',
        'sentencepiece==0.1.*',
        'loss_dropper @ git+https://github.com/ddkang/loss_dropper#egg=loss_dropper'
>>>>>>> 46d7a112
    ]
)<|MERGE_RESOLUTION|>--- conflicted
+++ resolved
@@ -54,23 +54,17 @@
         'pyrouge>=0.1.3',
         'sacrebleu~=1.0',
         'requests~=2.22',
-<<<<<<< HEAD
-        'transformers==4.0.0',
-        'sentencepiece>=0.1.91,<0.2.0',
+        'transformers==4.1.1',
+        'sentencepiece==0.1.*',
         'mosestokenizer~=1.1',
         'matplotlib~=3.1',
         'seaborn~=0.9',
         'nltk~=3.4',
         'pytrie==0.3.1',
-        'wordfreq==2.3.2',
         'elasticsearch==7.9.1',
         'ujson==1.35',
         'marisa_trie==0.7.5'
-=======
-        'transformers==4.1.1',
         'sentence-transformers==0.4.0',
-        'sentencepiece==0.1.*',
         'loss_dropper @ git+https://github.com/ddkang/loss_dropper#egg=loss_dropper'
->>>>>>> 46d7a112
     ]
 )