[[source]]
name = "pypi"
url = "https://pypi.org/simple"
verify_ssl = true

[scripts]
genienlp = "python3 -m genienlp"

[dev-packages]
scikit-learn = "*"

[packages]
numpy = ">=1.14.5"
python-dateutil = ">=2.7.3"
torch = "~=1.6"
revtok = "==0.0.3"
tqdm = "~=4.0"
pyrouge = ">=0.1.3"
sacrebleu = "~=1.0"
tensorboardX = "==2.0.*"
requests = "~=2.22"
<<<<<<< HEAD
transformers = "==3.0.1"
=======
transformers = "==4.0.0"
>>>>>>> 8dc7214e
radam = {git = "https://github.com/LiyuanLucasLiu/RAdam"}
sentencepiece = "==0.1.91"
mosestokenizer = '~=1.1'
matplotlib = '~=3.1'
seaborn = '~=0.9'

[requires]
python_version = "3.8"<|MERGE_RESOLUTION|>--- conflicted
+++ resolved
@@ -19,11 +19,7 @@
 sacrebleu = "~=1.0"
 tensorboardX = "==2.0.*"
 requests = "~=2.22"
-<<<<<<< HEAD
-transformers = "==3.0.1"
-=======
 transformers = "==4.0.0"
->>>>>>> 8dc7214e
 radam = {git = "https://github.com/LiyuanLucasLiu/RAdam"}
 sentencepiece = "==0.1.91"
 mosestokenizer = '~=1.1'
