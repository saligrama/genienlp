--- conflicted
+++ resolved
@@ -39,15 +39,9 @@
 
 
 class KFModelServer(kfserving.KFModel):
-<<<<<<< HEAD
-    def __init__(self, name, args, numericalizer, model, device, confidence_estimator, estimator_filenames):
+    def __init__(self, name, args, numericalizer, model, device, confidence_estimator, estimator_filenames, bootleg_annotator):
         super().__init__(name)
-        self.server = Server(args, numericalizer, model, device, confidence_estimator, estimator_filenames)
-=======
-    def __init__(self, name, args, numericalizer, model, device, confidence_estimator, bootleg_annotator):
-        super().__init__(name)
-        self.server = Server(args, numericalizer, model, device, confidence_estimator, bootleg_annotator)
->>>>>>> 7857e9f5
+        self.server = Server(args, numericalizer, model, device, confidence_estimator, estimator_filenames, bootleg_annotator)
 
     def load(self):
         log_model_size(logger, self.server.model, self.server.args.model)
@@ -61,12 +55,7 @@
 
 
 def main(args):
-<<<<<<< HEAD
-    model, device, confidence_estimator, estimator_filenames = init(args)
-    model_server = KFModelServer(args.inference_name, args, model.numericalizer, model, device, confidence_estimator, estimator_filenames)
-=======
-    model, device, confidence_estimator, bootleg_annotator = init(args)
-    model_server = KFModelServer(args.inference_name, args, model.numericalizer, model, device, confidence_estimator, bootleg_annotator)
->>>>>>> 7857e9f5
+    model, device, confidence_estimator, estimator_filenames, bootleg_annotator = init(args)
+    model_server = KFModelServer(args.inference_name, args, model.numericalizer, model, device, confidence_estimator, estimator_filenames, bootleg_annotator)
     model_server.load()
     kfserving.KFServer(workers=1).start([model_server])