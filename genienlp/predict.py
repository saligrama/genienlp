#
# Copyright (c) 2018, Salesforce, Inc.
#                     The Board of Trustees of the Leland Stanford Junior University
# All rights reserved.
#
# Redistribution and use in source and binary forms, with or without
# modification, are permitted provided that the following conditions are met:
#
# * Redistributions of source code must retain the above copyright notice, this
#   list of conditions and the following disclaimer.
#
# * Redistributions in binary form must reproduce the above copyright notice,
#   this list of conditions and the following disclaimer in the documentation
#   and/or other materials provided with the distribution.
#
# * Neither the name of the copyright holder nor the names of its
#   contributors may be used to endorse or promote products derived from
#   this software without specific prior written permission.
#
# THIS SOFTWARE IS PROVIDED BY THE COPYRIGHT HOLDERS AND CONTRIBUTORS "AS IS"
# AND ANY EXPRESS OR IMPLIED WARRANTIES, INCLUDING, BUT NOT LIMITED TO, THE
# IMPLIED WARRANTIES OF MERCHANTABILITY AND FITNESS FOR A PARTICULAR PURPOSE ARE
# DISCLAIMED. IN NO EVENT SHALL THE COPYRIGHT HOLDER OR CONTRIBUTORS BE LIABLE
# FOR ANY DIRECT, INDIRECT, INCIDENTAL, SPECIAL, EXEMPLARY, OR CONSEQUENTIAL
# DAMAGES (INCLUDING, BUT NOT LIMITED TO, PROCUREMENT OF SUBSTITUTE GOODS OR
# SERVICES; LOSS OF USE, DATA, OR PROFITS; OR BUSINESS INTERRUPTION) HOWEVER
# CAUSED AND ON ANY THEORY OF LIABILITY, WHETHER IN CONTRACT, STRICT LIABILITY,
# OR TORT (INCLUDING NEGLIGENCE OR OTHERWISE) ARISING IN ANY WAY OUT OF THE USE
# OF THIS SOFTWARE, EVEN IF ADVISED OF THE POSSIBILITY OF SUCH DAMAGE.

import json
import logging
import os
from pprint import pformat
from collections import defaultdict
import copy
import shutil
import re

# multiprocessing with CUDA
from torch.multiprocessing import Process, set_start_method
try:
     set_start_method('spawn')
except RuntimeError:
    pass

import torch

from . import models
from .tasks.registry import get_tasks
from .util import set_seed, preprocess_examples, load_config_json, make_data_loader, log_model_size, init_devices, \
    have_multilingual, combine_folders_on_disk, split_folder_on_disk, get_part_path
from .validate import generate_with_model, calculate_and_reduce_metrics

logger = logging.getLogger(__name__)

<<<<<<< HEAD
quoted_pattern_maybe_space = re.compile(r'\"\s?([^"]*?)\s?\"')


=======
>>>>>>> 8dc7214e
def get_all_splits(args):
    splits = []
    if len(args.pred_languages) == 1 and len(args.tasks) > 1:
        args.pred_languages *= len(args.tasks)
    for i, task in enumerate(args.tasks):
        task_languages = args.pred_languages[i]
        logger.info(f'Loading {task}')
        kwargs = {'train': None}
        if args.evaluate == 'valid':
            kwargs['test'] = None
            if args.pred_set_name is not None:
                kwargs['validation'] = args.pred_set_name
        elif args.evaluate == 'test':
            kwargs['validation'] = None
        else:
            raise ValueError('Split used for prediction should be either valid or test')
        
        kwargs.update({'skip_cache': args.skip_cache, 'subsample': args.subsample,
                       'cached_path': os.path.join(args.cache, task.name), 'all_dirs': task_languages,
                       'almond_lang_as_question': args.almond_lang_as_question})
        
        kwargs['separate_eval'] = args.separate_eval
        task_splits = task.get_splits(root=args.data, lower=args.lower, **kwargs)
        if not isinstance(task_splits, list):
            task_splits = [task_splits]
        task_split_processed = []
        for split in task_splits:
            assert (split.eval or split.test) and not split.train and not split.aux
            split = split.eval if split.eval else split.test
            preprocess_examples(args, [task], [split], train=False)
            task_split_processed.append(split)
        splits.append(task_split_processed)

    return splits

<<<<<<< HEAD

def prepare_data(args, numericalizer, embeddings):
    splits = get_all_splits(args)
    logger.info(f'Vocabulary has {numericalizer.num_tokens} tokens from training')
    new_words = []
    for task_splits in splits:
        for split in task_splits:
            new_words += numericalizer.grow_vocab(split)
            logger.info(f'Vocabulary has expanded to {numericalizer.num_tokens} tokens')

    for emb in embeddings:
        emb.grow_for_vocab(numericalizer.vocab, new_words)

    return splits


def run(args, device):
    numericalizer, context_embeddings, question_embeddings, decoder_embeddings = \
        load_embeddings(args.embeddings, args.context_embeddings, args.question_embeddings, args.decoder_embeddings,
                        args.max_generative_vocab, args.num_db_types, args.db_unk_id, logger)
    numericalizer.load(args.path)
    for emb in set(context_embeddings + question_embeddings + decoder_embeddings):
        emb.init_for_vocab(numericalizer.vocab)

    logger.info(f'Initializing Model')
    Model = getattr(models, args.model)
    model = Model.from_pretrained(args.path,
                                  numericalizer=numericalizer,
                                  context_embeddings=context_embeddings,
                                  question_embeddings=question_embeddings,
                                  decoder_embeddings=decoder_embeddings,
                                  args=args,
                                  device=device
                                  )
    val_sets = prepare_data(args, numericalizer, set(context_embeddings + question_embeddings + decoder_embeddings))

    logger.info(f'Preparing iterators')
=======
def prepare_data_iterators(args, val_sets, numericalizer, device):
    logger.info(f'Preparing data iterators')
>>>>>>> 8dc7214e
    if len(args.val_batch_size) == 1 and len(val_sets) > 1:
        args.val_batch_size *= len(val_sets)
    iters = []
    task_index = 0
    for task, bs, val_set in zip(args.tasks, args.val_batch_size, val_sets):
        shared_kwargs = {
            'append_question_to_context_too': args.append_question_to_context_too,
            'override_question': args.override_question,
            'override_context': args.override_context,
            'features': args.features,
            'features_size': args.features_size,
            'features_default_val': args.features_default_val
        }
        task_iter = []
        task_languages = args.pred_languages[task_index]
        if task_languages is not None and args.separate_eval:
            task_languages = task_languages.split('+')
            assert len(task_languages) == len(val_set)
            for index, set_ in enumerate(val_set):
<<<<<<< HEAD
                loader = make_data_loader(set_, numericalizer, bs, device, **shared_kwargs)
                task_iter.append((task, task_languages[index], loader))
        # single language task or no separate eval
        else:
           loader = make_data_loader(val_set[0], numericalizer, bs, device, **shared_kwargs)
           task_iter.append((task, task_languages, loader))
=======
                loader, original_order = make_data_loader(set_, numericalizer, bs, device, train=False,
                                          append_question_to_context_too=args.append_question_to_context_too,
                                          override_question=args.override_question, override_context=args.override_context, return_original_order=True)
                task_iter.append((task, task_languages[index], loader, original_order))
        # single language task or no separate eval
        else:
           loader, original_order = make_data_loader(val_set[0], numericalizer, bs, device, train=False,
                                     append_question_to_context_too=args.append_question_to_context_too,
                                     override_question=args.override_question, override_context=args.override_context, return_original_order=True)
           task_iter.append((task, task_languages, loader, original_order))
>>>>>>> 8dc7214e

        iters.extend(task_iter)
        task_index += 1

    return iters

def run(args, device):
    Model = getattr(models, args.model)
    model, _ = Model.from_pretrained(args.path,
                                     model_checkpoint_file=args.checkpoint_name,
                                     args=args,
                                     device=device
                                    )

    val_sets = get_all_splits(args)
    model.add_new_vocab_from_data(val_sets)
    if args.half_precision:
        model.half()

    iters = prepare_data_iterators(args, val_sets, model.numericalizer, device)

    log_model_size(logger, model, args.model)
    model.to(device)

    decaScore = []
    task_scores = defaultdict(list)
    model.eval()

    eval_dir = os.path.join(args.eval_dir, args.evaluate)
    os.makedirs(eval_dir, exist_ok=True)

    with torch.no_grad():
        for task, language, it, original_order in iters:
            logger.info(task.name)
            # single language task
            if language is None:
                prediction_file_name = os.path.join(eval_dir, task.name + '.tsv')
                results_file_name = os.path.join(eval_dir, task.name + '.results.json')
            # multi language task
            else:
                prediction_file_name = os.path.join(eval_dir, task.name + '_{}.tsv'.format(language))
                results_file_name = os.path.join(eval_dir, task.name + '_{}.results.json'.format(language))
            if os.path.exists(prediction_file_name):
                if args.overwrite:
                    logger.warning(f'{prediction_file_name} already exists -- overwriting **')
                else:
                    raise OSError(f'{prediction_file_name} already exists')
            if os.path.exists(results_file_name):
                if args.overwrite:
                    logger.warning(f'{results_file_name} already exists -- overwriting **')
                else:
                    raise OSError(f'{results_file_name} already exists')

<<<<<<< HEAD
            _, predictions, answers, contexts, _ = generate_with_model(model, it, numericalizer, task, args, prediction_file_name)
            
=======
            _, predictions, answers, contexts, _ = generate_with_model(model, it, model.numericalizer, task, args, prediction_file_name, original_order=original_order)
                
>>>>>>> 8dc7214e
            if len(answers) > 0:
                metrics_to_compute = task.metrics
                if args.main_metric_only:
                    metrics_to_compute = [metrics_to_compute[0]]
                metrics = calculate_and_reduce_metrics(predictions, answers, metrics_to_compute, args)

                answers_wo_params = []
                for a in answers:
                    answers_wo_params.append(re.sub(quoted_pattern_maybe_space, '', a))
                predictions_wo_params = [[] for _ in range(len(predictions))]
                for i, preds in enumerate(predictions):
                    for p in preds:
                        predictions_wo_params[i].append(re.sub(quoted_pattern_maybe_space, '', p))

                metrics_wo_params = calculate_and_reduce_metrics(predictions_wo_params, answers_wo_params, metrics_to_compute, args)
                # rename em to sm
                metrics_wo_params['sm'] = metrics_wo_params['em']
                del metrics_wo_params['em']

                with open(results_file_name, 'w' + ('' if args.overwrite else '+')) as results_file:
                    results_file.write(json.dumps(metrics) + '\n')
                    results_file.write(json.dumps(metrics_wo_params) + '\n')

                if not args.silent:
                    for i, (c, p, a) in enumerate(zip(contexts, predictions, answers)):
                        logger.info(f'\nContext {i+1}: {c}\nPrediction {i + 1} ({sum(args.num_outputs)} outputs): {p}\nAnswer {i + 1}: {a}\n')
                    logger.info(metrics)
                    
                task_scores[task].append((len(answers), metrics[task.metrics[0]]))
    
    for task in task_scores.keys():
        decaScore.append(sum([length * score for length, score in task_scores[task]]) / sum([length for length, score in task_scores[task]]))

    logger.info(f'Evaluated Tasks:\n')
    for i, task in enumerate(args.tasks):
        logger.info(f'{task.name}: {decaScore[i]}')
    logger.info(f'-------------------')
    logger.info(f'DecaScore:  {sum(decaScore)}\n')
    logger.info(f'\nSummary: | {sum(decaScore)} | {" | ".join([str(x) for x in decaScore])} |\n')


def parse_argv(parser):
    parser.add_argument('--path', required=True)
    parser.add_argument('--evaluate', type=str, required=True, choices=['valid', 'test'],
                        help='Which dataset to do predictions for (test or dev)')
    parser.add_argument('--pred_set_name', type=str, help='Name of dataset to run prediction for; will be ignored if --evaluate is test')
    parser.add_argument('--tasks',
                        default=['almond', 'squad', 'iwslt.en.de', 'cnn_dailymail', 'multinli.in.out', 'sst', 'srl',
                                 'zre', 'woz.en', 'wikisql', 'schema'], dest='task_names', nargs='+')
    parser.add_argument('--devices', default=None, nargs='+', type=int,
                        help='a list of devices that can be used for prediction. By default, all devices will be used.')
    parser.add_argument('--seed', default=123, type=int, help='Random seed.')
    parser.add_argument('--data', default='.data/', type=str, help='where to load data from.')
    parser.add_argument('--embeddings', default='.embeddings/', type=str, help='where to save embeddings.')
    parser.add_argument('--checkpoint_name', default='best.pth',
                        help='Checkpoint file to use (relative to --path, defaults to best.pth)')
    parser.add_argument('--bleu', action='store_true', help='whether to use the bleu metric (always on for iwslt)')
    parser.add_argument('--rouge', action='store_true',
                        help='whether to use the bleu metric (always on for cnn, dailymail, and cnn_dailymail)')
    parser.add_argument('--overwrite', action='store_true', help='whether to overwrite previously written predictions')
    parser.add_argument('--silent', action='store_true', help='whether to print predictions to stdout')

    parser.add_argument('--skip_cache', action='store_true',
                        help='whether use exisiting cached splits or generate new ones')
    parser.add_argument('--eval_dir', type=str, required=True, help='use this directory to store eval results')
    parser.add_argument('--cache', default='.cache', type=str, help='where to save cached files')

    parser.add_argument('--saved_models', default='./saved_models', type=str,
                        help='directory where cached models should be loaded from')
    parser.add_argument('--subsample', default=20000000, type=int,
                        help='subsample the eval/test datasets (experimental)')
                        
    parser.add_argument('--pred_languages', type=str, nargs='+',
                        help='used to specify dataset languages used during prediction for multilingual tasks'
                        'multiple languages for each task should be concatenated with +')
    parser.add_argument('--separate_eval', action='store_true',
                        help='evaluate on each language eval set separately')
    
    parser.add_argument('--main_metric_only', action='store_true', help='If True, we only calculate the deca score metric for each task.')
    # If not None, these values will override the values saved in the trained model's config file
    parser.add_argument('--val_batch_size', nargs='+', default=None, type=int,
                        help='Batch size for validation corresponding to tasks in val tasks')
    parser.add_argument("--reduce_metrics", type=str, default='max', choices=['max'], help='How to calculate the metric when there are multiple outputs per input.')

    # These are generation hyperparameters. Each one can be a list of values in which case, we generate `num_outputs` outputs for each set of hyperparameters.
    parser.add_argument("--num_outputs", type=int, nargs='+', default=[1], help='number of sequences to output per input')
    parser.add_argument("--temperature", type=float, nargs='+', default=[0.0],
                        help="temperature of 0 implies greedy sampling")
    parser.add_argument("--repetition_penalty", type=float, nargs='+', default=[1.0],
                        help="primarily useful for CTRL model; in that case, use 1.2")
    parser.add_argument("--top_k", type=int, nargs='+', default=[0], help='0 disables top-k filtering')
    parser.add_argument("--top_p", type=float, nargs='+', default=[1.0], help='1.0 disables top-p filtering')
    parser.add_argument("--num_beams", type=int, nargs='+', default=[1], help='1 disables beam seach')
    parser.add_argument("--no_repeat_ngram_size", type=int, nargs='+', default=[0], help='ngrams of this size cannot be repeated in the output. 0 disables it.')
    parser.add_argument("--half_precision", action='store_true', help='If True, will use half precision on all tensors and calculations.')


def adjust_multilingual_eval(args):
    if (have_multilingual(args.task_names) and args.pred_languages is None) or (
            args.pred_languages and len(args.task_names) != len(args.pred_languages)):
        raise ValueError('You have to define prediction languages when you have a multilingual task'
                         'Use None for single language tasks. Also provide languages in the same order you provided the tasks.')

    if args.pred_languages is None:
        args.pred_languages = [None for _ in range(len(args.task_names))]

    # preserve backward compatibility for single language tasks
    for i, task_name in enumerate(args.task_names):
        if 'multilingual' in task_name and args.pred_languages[i] is None:
            raise ValueError('You have to define prediction languages for this multilingual task: {}'.format(task_name))
        elif 'multilingual' not in task_name and args.pred_languages[i] is not None:
            logger.warning('prediction languages should be empty for single language tasks')
            args.pred_languages[i] = None
            
            
def check_and_update_generation_args(args):
    """
    checks all generation commandline arguments. Since these arguments are all lists and shorthand can be used, we expand them to match the expected length
    for instance, [1.0] becomes [1.0 1.0] if all other generation arguments are of length 2
    """
    hyperparameters = ['num_outputs', 'temperature', 'top_k', 'top_p', 'repetition_penalty', 'num_beams', 'no_repeat_ngram_size']
    max_hyperparameter_len = max([len(getattr(args, h)) for h in hyperparameters])
    valid_len = [1, max_hyperparameter_len]
    for h in hyperparameters:
        if (len(getattr(args, h)) not in valid_len):
            logger.error('Hyperparameters should either have the same number of values as others or have exactly one value.')
        # If only one value is provided, use the same value for all samples
        setattr(args, h, getattr(args, h) * (max_hyperparameter_len // len(getattr(args, h))))

    logger.info('Will output %d sequences for each input.', sum(args.num_outputs))

def main(args):
    load_config_json(args)
    check_and_update_generation_args(args)
    adjust_multilingual_eval(args)
    set_seed(args)
    args.tasks = list(get_tasks(args.task_names, args).values())

    logger.info(f'Arguments:\n{pformat(vars(args))}')
    logger.info(f'Loading from {args.best_checkpoint}')

    devices = init_devices(args)
    if args.devices is not None:
        devices = [devices[i] for i in args.devices]

    if len(devices) > 1:
        # Independent multi-GPU generation
        all_processes = []
        all_data_folders = split_folder_on_disk(args.data, len(devices))
        
        for device_id in range(len(devices)):
            copy_args = copy.copy(args)
            copy_args.data = all_data_folders[device_id]
            copy_args.eval_dir = get_part_path(args.eval_dir, device_id)
            
            p = Process(target=run, args=(copy_args, devices[device_id]))
            all_processes.append(p)
            p.start()

        for p in all_processes:
            p.join()

        for folder in all_data_folders:
            shutil.rmtree(folder)
        combine_folders_on_disk(args.eval_dir, len(devices), line_group_size=1, delete=True)

    else:
        run(args, devices[0])
        <|MERGE_RESOLUTION|>--- conflicted
+++ resolved
@@ -54,12 +54,7 @@
 
 logger = logging.getLogger(__name__)
 
-<<<<<<< HEAD
-quoted_pattern_maybe_space = re.compile(r'\"\s?([^"]*?)\s?\"')
-
-
-=======
->>>>>>> 8dc7214e
+
 def get_all_splits(args):
     splits = []
     if len(args.pred_languages) == 1 and len(args.tasks) > 1:
@@ -95,48 +90,9 @@
 
     return splits
 
-<<<<<<< HEAD
-
-def prepare_data(args, numericalizer, embeddings):
-    splits = get_all_splits(args)
-    logger.info(f'Vocabulary has {numericalizer.num_tokens} tokens from training')
-    new_words = []
-    for task_splits in splits:
-        for split in task_splits:
-            new_words += numericalizer.grow_vocab(split)
-            logger.info(f'Vocabulary has expanded to {numericalizer.num_tokens} tokens')
-
-    for emb in embeddings:
-        emb.grow_for_vocab(numericalizer.vocab, new_words)
-
-    return splits
-
-
-def run(args, device):
-    numericalizer, context_embeddings, question_embeddings, decoder_embeddings = \
-        load_embeddings(args.embeddings, args.context_embeddings, args.question_embeddings, args.decoder_embeddings,
-                        args.max_generative_vocab, args.num_db_types, args.db_unk_id, logger)
-    numericalizer.load(args.path)
-    for emb in set(context_embeddings + question_embeddings + decoder_embeddings):
-        emb.init_for_vocab(numericalizer.vocab)
-
-    logger.info(f'Initializing Model')
-    Model = getattr(models, args.model)
-    model = Model.from_pretrained(args.path,
-                                  numericalizer=numericalizer,
-                                  context_embeddings=context_embeddings,
-                                  question_embeddings=question_embeddings,
-                                  decoder_embeddings=decoder_embeddings,
-                                  args=args,
-                                  device=device
-                                  )
-    val_sets = prepare_data(args, numericalizer, set(context_embeddings + question_embeddings + decoder_embeddings))
-
-    logger.info(f'Preparing iterators')
-=======
+
 def prepare_data_iterators(args, val_sets, numericalizer, device):
     logger.info(f'Preparing data iterators')
->>>>>>> 8dc7214e
     if len(args.val_batch_size) == 1 and len(val_sets) > 1:
         args.val_batch_size *= len(val_sets)
     iters = []
@@ -156,14 +112,6 @@
             task_languages = task_languages.split('+')
             assert len(task_languages) == len(val_set)
             for index, set_ in enumerate(val_set):
-<<<<<<< HEAD
-                loader = make_data_loader(set_, numericalizer, bs, device, **shared_kwargs)
-                task_iter.append((task, task_languages[index], loader))
-        # single language task or no separate eval
-        else:
-           loader = make_data_loader(val_set[0], numericalizer, bs, device, **shared_kwargs)
-           task_iter.append((task, task_languages, loader))
-=======
                 loader, original_order = make_data_loader(set_, numericalizer, bs, device, train=False,
                                           append_question_to_context_too=args.append_question_to_context_too,
                                           override_question=args.override_question, override_context=args.override_context, return_original_order=True)
@@ -174,7 +122,6 @@
                                      append_question_to_context_too=args.append_question_to_context_too,
                                      override_question=args.override_question, override_context=args.override_context, return_original_order=True)
            task_iter.append((task, task_languages, loader, original_order))
->>>>>>> 8dc7214e
 
         iters.extend(task_iter)
         task_index += 1
@@ -228,13 +175,8 @@
                 else:
                     raise OSError(f'{results_file_name} already exists')
 
-<<<<<<< HEAD
-            _, predictions, answers, contexts, _ = generate_with_model(model, it, numericalizer, task, args, prediction_file_name)
-            
-=======
             _, predictions, answers, contexts, _ = generate_with_model(model, it, model.numericalizer, task, args, prediction_file_name, original_order=original_order)
                 
->>>>>>> 8dc7214e
             if len(answers) > 0:
                 metrics_to_compute = task.metrics
                 if args.main_metric_only:
