--- conflicted
+++ resolved
@@ -191,15 +191,9 @@
                     context_len = len(ex.context.split(' ')) if ex.context else 0
                     examples[n].question_feature[i].type_id = tokens_type_ids[i]
                     examples[n].question_feature[i].type_prob = tokens_type_probs[i]
-<<<<<<< HEAD
-                    examples[n].context_plus_question_feature[i + context_len].type_id = tokens_type_ids[i]
-                    examples[n].context_plus_question_feature[i + context_len].type_prob = tokens_type_probs[i]
-            
-=======
                 question_plus_types = task.add_type_tokens(ex.question, ex.question_feature, args.add_types_to_text)
                 examples[n].question_plus_types = question_plus_types
 
->>>>>>> 5cb791c5
             else:
                 # context is the utterance field
                 for i in range(len(tokens_type_ids)):
