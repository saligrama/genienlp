--- conflicted
+++ resolved
@@ -191,21 +191,13 @@
         answer_inputs = [(ex.answer, ex.answer_word_mask, ex.answer_feature) for ex in examples]
         
         all_example_ids_single = example_ids
-<<<<<<< HEAD
+
         all_context_inputs_single = numericalizer.encode_single(context_inputs, decoder_vocab, features_size, features_default_val,
-                                                                device, max_context_len-2)
+                                                                max_length=max_context_len-2)
         all_question_inputs_single = numericalizer.encode_single(question_inputs, decoder_vocab, features_size, features_default_val,
-                                                                 device, max_question_len-2)
+                                                                 max_length=max_question_len-2)
         all_answer_inputs_single = numericalizer.encode_single(answer_inputs, decoder_vocab, features_size, features_default_val,
-                                                               device, max_answer_len-2)
-=======
-        all_context_inputs_single = numericalizer.encode_single(context_inputs, decoder_vocab,
-                                                                max_length=max_context_len-2)
-        all_question_inputs_single = numericalizer.encode_single(question_inputs, decoder_vocab,
-                                                                 max_length=max_question_len-2)
-        all_answer_inputs_single = numericalizer.encode_single(answer_inputs, decoder_vocab,
                                                                max_length=max_answer_len-2)
->>>>>>> 8dc7214e
     
         if paired:
             all_example_ids = all_example_ids_single + all_example_ids_pair
@@ -217,12 +209,8 @@
             all_context_inputs = all_context_inputs_single
             all_question_inputs = all_question_inputs_single
             all_answer_inputs = all_answer_inputs_single
-<<<<<<< HEAD
-            
-        return Batch(all_example_ids,
-=======
+
         return NumericalizedExamples(all_example_ids,
->>>>>>> 8dc7214e
                      all_context_inputs,
                      all_question_inputs,
                      all_answer_inputs,
