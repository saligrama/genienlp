--- conflicted
+++ resolved
@@ -119,11 +119,7 @@
         return list(map(lambda x: 1 if x in special_tokens_tuple else 0, tensor))
 
 
-<<<<<<< HEAD
-    def encode_single(self, minibatch, decoder_vocab, device=None, max_length=-1, db_unk_id=0):
-=======
-    def encode_single(self, minibatch, decoder_vocab, max_length=-1):
->>>>>>> 8dc7214e
+    def encode_single(self, minibatch, decoder_vocab, max_length=-1, db_unk_id=0):
         assert isinstance(minibatch, list)
         
         if max_length > -1:
@@ -132,68 +128,32 @@
             max_len = max(len(x[0]) for x in minibatch)
         else:
             max_len = self.fix_length
-<<<<<<< HEAD
-        all_padded = []
-        all_padded_features = []
+
+        padded = []
         lengths = []
-        numerical = []
+        features = []
+        numericals = []
         decoder_numerical = []
-        for tokens, _masks, features in minibatch:
-            padded_features = []
-            features_unpacked = list(zip(*features))
-            if self.pad_first:
-                padded_example = [self.pad_token] * max(0, max_len - len(tokens)) + \
-                                 [self.init_token] + \
-                                 list(tokens[:max_len]) + \
-                                 [self.eos_token]
-                for feature in features_unpacked:
-                    padded_features_example = [db_unk_id] * max(0, max_len - len(feature)) + \
-                                     [db_unk_id] + \
-                                     list(feature[:max_len]) + \
-                                     [db_unk_id]
-                    padded_features.append(padded_features_example)
-            else:
-                padded_example = [self.init_token] + \
-                                 list(tokens[:max_len]) + \
-                                 [self.eos_token] + \
-                                 [self.pad_token] * max(0, max_len - len(tokens))
-                for feature in features_unpacked:
-                    padded_features_example = [db_unk_id] + \
-                                     list(feature[:max_len]) + \
-                                     [db_unk_id] + \
-                                     [db_unk_id] * max(0, max_len - len(feature))
-                    padded_features.append(padded_features_example)
-
-            all_padded.append(padded_example)
-            all_padded_features.append(padded_features)
-            lengths.append(len(padded_example) - max(0, max_len - len(tokens)))
-=======
-        examples = []
-        lengths = []
-        numerical = []
-        decoder_numerical = []
-        for tokens, _mask in minibatch:
+        for tokens, _mask, tokens_features in minibatch:
+            ex_features = []
+            ex_features_unpacked = list(zip(*tokens_features))
             example = [self.init_token] + \
-                                list(tokens[:max_len]) + \
-                                [self.eos_token]
->>>>>>> 8dc7214e
-
-            examples.append(example)
+                          list(tokens[:max_len]) + \
+                          [self.eos_token]
+            for feature in ex_features_unpacked:
+                feature_padded = [db_unk_id] + \
+                           list(feature[:max_len]) + \
+                           [db_unk_id]
+                ex_features.append(feature_padded)
+
+            padded.append(example)
             lengths.append(len(example))
-
-<<<<<<< HEAD
-        length = torch.tensor(lengths, dtype=torch.int32, device=device)
-        numerical = torch.tensor(numerical, dtype=torch.int64, device=device)
-        decoder_numerical = torch.tensor(decoder_numerical, dtype=torch.int64, device=device)
-        feature = torch.tensor(all_padded_features, dtype=torch.float32, device=device)
-
-        return SequentialField(length=length, value=numerical, limited=decoder_numerical, feature=feature)
-=======
-            numerical.append([self.vocab.stoi[word] for word in example])
+            features.append(ex_features)
+
+            numericals.append([self.vocab.stoi[word] for word in example])
             decoder_numerical.append([decoder_vocab.encode(word) for word in example])
 
-        return SequentialField(length=lengths, value=numerical, limited=decoder_numerical)
->>>>>>> 8dc7214e
+        return SequentialField(length=lengths, value=numericals, limited=decoder_numerical, feature=features)
 
 
     def encode_pair(self, minibatch, decoder_vocab):
