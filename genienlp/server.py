#
# Copyright (c) 2018, Salesforce, Inc.
#                     The Board of Trustees of the Leland Stanford Junior University
# All rights reserved.
#
# Redistribution and use in source and binary forms, with or without
# modification, are permitted provided that the following conditions are met:
#
# * Redistributions of source code must retain the above copyright notice, this
#   list of conditions and the following disclaimer.
#
# * Redistributions in binary form must reproduce the above copyright notice,
#   this list of conditions and the following disclaimer in the documentation
#   and/or other materials provided with the distribution.
#
# * Neither the name of the copyright holder nor the names of its
#   contributors may be used to endorse or promote products derived from
#   this software without specific prior written permission.
#
# THIS SOFTWARE IS PROVIDED BY THE COPYRIGHT HOLDERS AND CONTRIBUTORS "AS IS"
# AND ANY EXPRESS OR IMPLIED WARRANTIES, INCLUDING, BUT NOT LIMITED TO, THE
# IMPLIED WARRANTIES OF MERCHANTABILITY AND FITNESS FOR A PARTICULAR PURPOSE ARE
# DISCLAIMED. IN NO EVENT SHALL THE COPYRIGHT HOLDER OR CONTRIBUTORS BE LIABLE
# FOR ANY DIRECT, INDIRECT, INCIDENTAL, SPECIAL, EXEMPLARY, OR CONSEQUENTIAL
# DAMAGES (INCLUDING, BUT NOT LIMITED TO, PROCUREMENT OF SUBSTITUTE GOODS OR
# SERVICES; LOSS OF USE, DATA, OR PROFITS; OR BUSINESS INTERRUPTION) HOWEVER
# CAUSED AND ON ANY THEORY OF LIABILITY, WHETHER IN CONTRACT, STRICT LIABILITY,
# OR TORT (INCLUDING NEGLIGENCE OR OTHERWISE) ARISING IN ANY WAY OUT OF THE USE
# OF THIS SOFTWARE, EVEN IF ADVISED OF THE POSSIBILITY OF SUCH DAMAGE.


import asyncio
from genienlp.calibrate import ConfidenceEstimator
import json
import logging
import sys
import os
from pprint import pformat

import torch

from . import models
from .data_utils.example import Example, NumericalizedExamples
from .tasks.registry import get_tasks
from .util import set_seed, init_devices, load_config_json, log_model_size
from .validate import generate_with_model

logger = logging.getLogger(__name__)


class Server:
    def __init__(self, args, numericalizer, model, device, confidence_estimators, estimator_filenames):
        self.args = args
        self.device = device
        self.numericalizer = numericalizer
        self.model = model
        self.confidence_estimators = confidence_estimators
        self.estimator_filenames = estimator_filenames

        self._cached_tasks = dict()

    def numericalize_examples(self, ex):
        all_features = NumericalizedExamples.from_examples(ex, self.numericalizer)
        # make a single batch with all examples
        return NumericalizedExamples.collate_batches(all_features, self.numericalizer, device=self.device)

    def handle_request(self, line):
        with torch.no_grad():
            if isinstance(line, dict):
                request = line
            else:
                request = json.loads(line)

            task_name = request['task'] if 'task' in request else 'generic'
            if task_name in self._cached_tasks:
                task = self._cached_tasks[task_name]
            else:
                task = list(get_tasks([task_name], self.args).values())[0]
                self._cached_tasks[task_name] = task

            if 'instances' in request:
                examples = []
                # request['instances'] is an array of {context, question, answer, example_id}
                for instance in request['instances']:
                    example_id, context, question, answer = instance.get('example_id', ''), instance['context'], instance['question'], instance.get('answer', '')
                    if not context:
                        context = task.default_context
                    if not question:
                        question = task.default_question

                    ex = Example.from_raw(str(example_id), context, question, answer, preprocess=task.preprocess_field, lower=self.args.lower)
                    examples.append(ex)

                self.model.add_new_vocab_from_data([task])
                batch = self.numericalize_examples(examples)
                # it is a single batch, so wrap it in []
                if self.args.calibrator_path is not None:
                    output = generate_with_model(self.model, [batch], self.numericalizer, task, self.args,
                                                      output_predictions_only=True,
                                                      confidence_estimator=self.confidence_estimator)

                    response = json.dumps({ 'id': request['id'], 'instances': [{ 'answer': p[0], 'score': float(s)} for (p, s) in zip(output.predictions, output.confidence_scores)]})
                else:
                    output = generate_with_model(self.model, [batch], self.numericalizer, task, self.args,
                                                      output_predictions_only=True)

                    response = json.dumps({ 'id': request['id'], 'instances': [{ 'answer': p[0]} for p in output.predictions]})
                return response + '\n'
            else:
                context = request['context']
                if not context:
                    context = task.default_context
                question = request['question']
                if not question:
                    question = task.default_question
<<<<<<< HEAD

                ex = Example.from_raw(str(example_id), context, question, answer, preprocess=task.preprocess_field, lower=self.args.lower)
                examples.append(ex)

            self.model.add_new_vocab_from_data([task])
            batch = self.numericalize_examples(examples)
            # it is a single batch, so wrap it in []
            if self.args.calibrator_paths is not None:
                output = generate_with_model(self.model, [batch], self.numericalizer, task, self.args,
                                                  output_predictions_only=True,
                                                  confidence_estimators=self.confidence_estimators)
                output_instances = []
                for idx, p in enumerate(output.predictions):
                    output_instance = {'answer': p[0], 'score': {}}
                    for e_idx, estimator_scores in enumerate(output.confidence_scores):
                        output_instance['score'][self.estimator_filenames[e_idx]] = float(estimator_scores[idx])
                    output_instances.append(output_instance)


                response = json.dumps({ 'id': request['id'], 'instances': output_instances})
            else:
                output = generate_with_model(self.model, [batch], self.numericalizer, task, self.args,
                                                  output_predictions_only=True)

                response = json.dumps({ 'id': request['id'], 'instances': [{ 'answer': p[0]} for p in output.predictions]})
            return response + '\n'
        else:
            context = request['context']
            if not context:
                context = task.default_context
            question = request['question']
            if not question:
                question = task.default_question
            answer = ''

            ex = Example.from_raw(str(request['id']), context, question, answer, preprocess=task.preprocess_field, lower=self.args.lower)

            self.model.add_new_vocab_from_data([task])
            batch = self.numericalize_examples([ex])
            if self.args.calibrator_paths is not None:
                output = generate_with_model(self.model, [batch], self.numericalizer, task, self.args,
                                                  output_predictions_only=True,
                                                  confidence_estimators=self.confidence_estimators)
                response = json.dumps(dict(id=request['id'], answer=output.predictions[0][0], score=dict(zip(self.estimator_filenames, [float(s) for s in output.confidence_scores]))))
            else:
                output = generate_with_model(self.model, [batch], self.numericalizer, task, self.args,
                                                  output_predictions_only=True)
                response = json.dumps(dict(id=request['id'], answer=output.predictions[0][0]))
            return response + '\n'
=======
                answer = ''

                ex = Example.from_raw(str(request['id']), context, question, answer, preprocess=task.preprocess_field, lower=self.args.lower)

                self.model.add_new_vocab_from_data([task])
                batch = self.numericalize_examples([ex])
                if self.args.calibrator_path is not None:
                    output = generate_with_model(self.model, [batch], self.numericalizer, task, self.args,
                                                      output_predictions_only=True,
                                                      confidence_estimator=self.confidence_estimator)
                    response = json.dumps(dict(id=request['id'], answer=output.predictions[0][0], score=float(output.confidence_scores[0])))
                else:
                    output = generate_with_model(self.model, [batch], self.numericalizer, task, self.args,
                                                      output_predictions_only=True)
                    response = json.dumps(dict(id=request['id'], answer=output.predictions[0][0]))
                return response + '\n'
>>>>>>> ca293b88

    async def handle_client(self, client_reader, client_writer):
        try:
            line = await client_reader.readline()
            while line:
                client_writer.write(self.handle_request(line).encode('utf-8'))
                line = await client_reader.readline()

        except IOError:
            logger.info('Connection to client_reader closed')
            try:
                client_writer.close()
            except IOError:
                pass

    def _run_tcp(self):
        loop = asyncio.get_event_loop()
        server = loop.run_until_complete(asyncio.start_server(self.handle_client, port=self.args.port))
        try:
            loop.run_forever()
        except KeyboardInterrupt:
            pass
        server.close()
        loop.run_until_complete(server.wait_closed())
        loop.close()

    def _run_stdin(self):
        try:
            while True:
                line = sys.stdin.readline()
                if not line:
                    break
                sys.stdout.write(self.handle_request(line))
                sys.stdout.flush()
        except KeyboardInterrupt:
            pass

    def run(self):
        log_model_size(logger, self.model, self.args.model)
        self.model.to(self.device)

        self.model.eval()
        if self.args.stdin:
            self._run_stdin()
        else:
            self._run_tcp()


def parse_argv(parser):
    parser.add_argument('--path', type=str, required=True)
    parser.add_argument('--devices', default=[0], nargs='+', type=int,
                        help='a list of devices that can be used (multi-gpu currently WIP)')
    parser.add_argument('--seed', default=123, type=int, help='Random seed.')
    parser.add_argument('--embeddings', default='.embeddings', type=str, help='where to save embeddings.')
    parser.add_argument('--checkpoint_name', default='best.pth',
                        help='Checkpoint file to use (relative to --path, defaults to best.pth)')
    parser.add_argument('--port', default=8401, type=int, help='TCP port to listen on')
    parser.add_argument('--stdin', action='store_true', help='Interact on stdin/stdout instead of TCP')
    parser.add_argument('--locale', default='en', help='locale tag of the language to parse')
    parser.add_argument('--inference_name', default='nlp', help='name used by kfserving inference service, alphanumeric only')

    # for confidence estimation:
    parser.add_argument('--calibrator_paths', type=str, nargs='+', default=None,
                        help='If provided, will be used to output confidence scores for each prediction. Defaults to `--path`/calibrator.pkl')

def init(args):
    load_config_json(args)
    set_seed(args)

    logger.info(f'Arguments:\n{pformat(vars(args))}')
    logger.info(f'Loading from {args.best_checkpoint}')

    devices = init_devices(args)
    device = devices[0] # server only runs on a single device

    Model = getattr(models, args.model)
    model, _ = Model.from_pretrained(args.path,
                                     model_checkpoint_file=args.checkpoint_name,
                                     args=args,
                                     device=device
                                    )

    model.set_decoder_start_token_id(args.locale)

    
    model.to(device)
    model.eval()

    # set the default path for calibrator if it exists
<<<<<<< HEAD
    estimator_filenames = []
    if args.calibrator_paths is None:
        for filename in os.listdir(args.path):
            if filename.endswith('.pkl'):
                path = os.path.join(args.path, filename)
                if not ConfidenceEstimator.is_estimator(path):
                    continue
                if args.calibrator_paths is None:
                    args.calibrator_paths = []
                args.calibrator_paths.append(path)
                estimator_filenames.append(os.path.splitext(filename)[0])

    confidence_estimators = None
    if args.calibrator_paths is not None:
        confidence_estimators = []
        for path in args.calibrator_paths:
            estimator = ConfidenceEstimator.load(path)
            confidence_estimators.append(estimator)
            logger.info('Loading confidence estimator "%s" from %s', estimator.name, path)
        args.mc_dropout_num = confidence_estimators[0].mc_dropout_num # we assume all estimators have the same mc_dropout_num

    server = Server(args, model.numericalizer, model, device, confidence_estimators, estimator_filenames)
=======
    if args.calibrator_path is None:
        default_path = os.path.join(args.path, 'calibrator.pkl')
        if os.path.isfile(default_path):
            args.calibrator_path = default_path

    confidence_estimator = None
    if args.calibrator_path is not None:
        confidence_estimator = ConfidenceEstimator.load(args.calibrator_path)
        logger.info('Loading confidence estimator "%s" from %s', confidence_estimator.name, args.calibrator_path)
        args.mc_dropout = confidence_estimator.mc_dropout
        args.mc_dropout_num = confidence_estimator.mc_dropout_num
    return model, device, confidence_estimator

>>>>>>> ca293b88

def main(args):
    model, device, confidence_estimator = init(args)
    server = Server(args, model.numericalizer, model, device, confidence_estimator)
    server.run()<|MERGE_RESOLUTION|>--- conflicted
+++ resolved
@@ -94,15 +94,22 @@
                 self.model.add_new_vocab_from_data([task])
                 batch = self.numericalize_examples(examples)
                 # it is a single batch, so wrap it in []
-                if self.args.calibrator_path is not None:
-                    output = generate_with_model(self.model, [batch], self.numericalizer, task, self.args,
-                                                      output_predictions_only=True,
-                                                      confidence_estimator=self.confidence_estimator)
-
-                    response = json.dumps({ 'id': request['id'], 'instances': [{ 'answer': p[0], 'score': float(s)} for (p, s) in zip(output.predictions, output.confidence_scores)]})
+                if self.args.calibrator_paths is not None:
+                    output = generate_with_model(self.model, [batch], self.numericalizer, task, self.args,
+                                                    output_predictions_only=True,
+                                                    confidence_estimators=self.confidence_estimators)
+                    output_instances = []
+                    for idx, p in enumerate(output.predictions):
+                        output_instance = {'answer': p[0], 'score': {}}
+                        for e_idx, estimator_scores in enumerate(output.confidence_scores):
+                            output_instance['score'][self.estimator_filenames[e_idx]] = float(estimator_scores[idx])
+                        output_instances.append(output_instance)
+
+
+                    response = json.dumps({ 'id': request['id'], 'instances': output_instances})
                 else:
                     output = generate_with_model(self.model, [batch], self.numericalizer, task, self.args,
-                                                      output_predictions_only=True)
+                                                    output_predictions_only=True)
 
                     response = json.dumps({ 'id': request['id'], 'instances': [{ 'answer': p[0]} for p in output.predictions]})
                 return response + '\n'
@@ -113,74 +120,22 @@
                 question = request['question']
                 if not question:
                     question = task.default_question
-<<<<<<< HEAD
-
-                ex = Example.from_raw(str(example_id), context, question, answer, preprocess=task.preprocess_field, lower=self.args.lower)
-                examples.append(ex)
-
-            self.model.add_new_vocab_from_data([task])
-            batch = self.numericalize_examples(examples)
-            # it is a single batch, so wrap it in []
-            if self.args.calibrator_paths is not None:
-                output = generate_with_model(self.model, [batch], self.numericalizer, task, self.args,
-                                                  output_predictions_only=True,
-                                                  confidence_estimators=self.confidence_estimators)
-                output_instances = []
-                for idx, p in enumerate(output.predictions):
-                    output_instance = {'answer': p[0], 'score': {}}
-                    for e_idx, estimator_scores in enumerate(output.confidence_scores):
-                        output_instance['score'][self.estimator_filenames[e_idx]] = float(estimator_scores[idx])
-                    output_instances.append(output_instance)
-
-
-                response = json.dumps({ 'id': request['id'], 'instances': output_instances})
-            else:
-                output = generate_with_model(self.model, [batch], self.numericalizer, task, self.args,
-                                                  output_predictions_only=True)
-
-                response = json.dumps({ 'id': request['id'], 'instances': [{ 'answer': p[0]} for p in output.predictions]})
-            return response + '\n'
-        else:
-            context = request['context']
-            if not context:
-                context = task.default_context
-            question = request['question']
-            if not question:
-                question = task.default_question
-            answer = ''
-
-            ex = Example.from_raw(str(request['id']), context, question, answer, preprocess=task.preprocess_field, lower=self.args.lower)
-
-            self.model.add_new_vocab_from_data([task])
-            batch = self.numericalize_examples([ex])
-            if self.args.calibrator_paths is not None:
-                output = generate_with_model(self.model, [batch], self.numericalizer, task, self.args,
-                                                  output_predictions_only=True,
-                                                  confidence_estimators=self.confidence_estimators)
-                response = json.dumps(dict(id=request['id'], answer=output.predictions[0][0], score=dict(zip(self.estimator_filenames, [float(s) for s in output.confidence_scores]))))
-            else:
-                output = generate_with_model(self.model, [batch], self.numericalizer, task, self.args,
-                                                  output_predictions_only=True)
-                response = json.dumps(dict(id=request['id'], answer=output.predictions[0][0]))
-            return response + '\n'
-=======
                 answer = ''
 
                 ex = Example.from_raw(str(request['id']), context, question, answer, preprocess=task.preprocess_field, lower=self.args.lower)
 
                 self.model.add_new_vocab_from_data([task])
                 batch = self.numericalize_examples([ex])
-                if self.args.calibrator_path is not None:
-                    output = generate_with_model(self.model, [batch], self.numericalizer, task, self.args,
-                                                      output_predictions_only=True,
-                                                      confidence_estimator=self.confidence_estimator)
-                    response = json.dumps(dict(id=request['id'], answer=output.predictions[0][0], score=float(output.confidence_scores[0])))
+                if self.args.calibrator_paths is not None:
+                    output = generate_with_model(self.model, [batch], self.numericalizer, task, self.args,
+                                                    output_predictions_only=True,
+                                                    confidence_estimators=self.confidence_estimators)
+                    response = json.dumps(dict(id=request['id'], answer=output.predictions[0][0], score=dict(zip(self.estimator_filenames, [float(s) for s in output.confidence_scores]))))
                 else:
                     output = generate_with_model(self.model, [batch], self.numericalizer, task, self.args,
-                                                      output_predictions_only=True)
+                                                    output_predictions_only=True)
                     response = json.dumps(dict(id=request['id'], answer=output.predictions[0][0]))
                 return response + '\n'
->>>>>>> ca293b88
 
     async def handle_client(self, client_reader, client_writer):
         try:
@@ -270,7 +225,6 @@
     model.eval()
 
     # set the default path for calibrator if it exists
-<<<<<<< HEAD
     estimator_filenames = []
     if args.calibrator_paths is None:
         for filename in os.listdir(args.path):
@@ -292,24 +246,9 @@
             logger.info('Loading confidence estimator "%s" from %s', estimator.name, path)
         args.mc_dropout_num = confidence_estimators[0].mc_dropout_num # we assume all estimators have the same mc_dropout_num
 
+    return model, device, confidence_estimators, estimator_filenames
+
+def main(args):
+    model, device, confidence_estimators, estimator_filenames = init(args)
     server = Server(args, model.numericalizer, model, device, confidence_estimators, estimator_filenames)
-=======
-    if args.calibrator_path is None:
-        default_path = os.path.join(args.path, 'calibrator.pkl')
-        if os.path.isfile(default_path):
-            args.calibrator_path = default_path
-
-    confidence_estimator = None
-    if args.calibrator_path is not None:
-        confidence_estimator = ConfidenceEstimator.load(args.calibrator_path)
-        logger.info('Loading confidence estimator "%s" from %s', confidence_estimator.name, args.calibrator_path)
-        args.mc_dropout = confidence_estimator.mc_dropout
-        args.mc_dropout_num = confidence_estimator.mc_dropout_num
-    return model, device, confidence_estimator
-
->>>>>>> ca293b88
-
-def main(args):
-    model, device, confidence_estimator = init(args)
-    server = Server(args, model.numericalizer, model, device, confidence_estimator)
     server.run()