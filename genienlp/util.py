--- conflicted
+++ resolved
@@ -274,16 +274,11 @@
         retrieve = ['model', 'seq2seq_encoder', 'seq2seq_decoder', 'transformer_layers', 'rnn_layers', 'rnn_zero_state',
                     'transformer_hidden', 'dimension', 'rnn_dimension', 'load', 'max_val_context_length',
                     'val_batch_size', 'transformer_heads', 'max_output_length', 'max_generative_vocab', 'lower',
-<<<<<<< HEAD
                     'encoder_embeddings', 'context_embeddings', 'question_embeddings', 'decoder_embeddings',
                     'trainable_decoder_embeddings', 'trainable_encoder_embeddings', 'train_encoder_embeddings',
                     'train_context_embeddings', 'train_question_embeddings', 'locale', 'use_pretrained_bert',
                     'train_context_embeddings_after', 'train_question_embeddings_after',
-                    'pretrain_context', 'pretrain_mlm_probability', 'force_subword_tokenize']
-=======
-                    'encoder_embeddings', 'decoder_embeddings', 'trainable_decoder_embeddings',
-                    'train_encoder_embeddings', 'locale', 'use_pretrained_bert', 'num_beams']
->>>>>>> d4ff046c
+                    'pretrain_context', 'pretrain_mlm_probability', 'force_subword_tokenize', 'num_beams']
 
         for r in retrieve:
             if r in config:
