--- conflicted
+++ resolved
@@ -74,11 +74,9 @@
         else:
             self.dropper = None
 
-<<<<<<< HEAD
         self.criterion = LabelSmoothingCrossEntropy(args.label_smoothing)
             
             
-=======
     def _adjust_mbart(self, lang):
         # We need to set language id for mBART models as it is used during tokenization and generation
         # For now we only support single language training and evaluation with mbart models
@@ -87,7 +85,6 @@
         self.model.config.decoder_start_token_id = self.numericalizer._tokenizer.cur_lang_code
         
 
->>>>>>> 7857e9f5
     def add_new_vocab_from_data(self, tasks, resize_decoder=False):
         super().add_new_vocab_from_data(tasks, resize_decoder)
         self.model.resize_token_embeddings(self.numericalizer.num_tokens)
@@ -110,28 +107,16 @@
                 answer = answer[:, 1:].contiguous()
                 answer_length = answer_length - 1
 
-<<<<<<< HEAD
             # this has several differences compared to what `transformers` Seq2Seq models do:
             # (1) pad tokens are ignored in all loss calculations
             # (2) loss is averaged over sequence lengths first, then over the batch size. This way,
-=======
-
-            # this is similar to what `transformers` Seq2Seq models do, but with two changes
-            # (1) loss is averaged over sequence lengths first, then over the batch size. This way,
->>>>>>> 7857e9f5
             # longer sequences in the batch do not drown shorter sequences.
             # (3) if `args.dropper_ratio > 0.0`, will perform Loss Truncation
             # (4) if `args.label_smoothing > 0.0`, will add label smoothing term to loss
             outputs = self.model(batch.context.value, labels=answer, attention_mask=(batch.context.value!=self.numericalizer.pad_id))
-<<<<<<< HEAD
             batch_size, vocab_size = outputs.logits.shape[0], outputs.logits.shape[2]
             loss = self.criterion(outputs.logits.view(-1, vocab_size), target=answer.view(-1), ignore_index=self.numericalizer.pad_id)
             loss = loss.view(batch_size, -1) # (batch_size, sequence_length)
-=======
-            
-            ce_loss_fct = torch.nn.CrossEntropyLoss(reduction='none', ignore_index=self.numericalizer.pad_id)
-            loss = ce_loss_fct(outputs.logits.transpose(1, 2), answer)
->>>>>>> 7857e9f5
             loss = loss.sum(dim=1) / answer_length # accounts for the case where BOS is removed
             if self.dropper is not None:
                 dropper_mask = self.dropper(loss)
@@ -166,15 +151,9 @@
         generated = self.model.generate(input_ids=input_ids,
                                         max_length=max_output_length,
                                         min_length=2, # generate at least one token after BOS
-<<<<<<< HEAD
-                                        bos_token_id=self.numericalizer._tokenizer.bos_token_id,
-                                        pad_token_id=self.numericalizer._tokenizer.pad_token_id,
-                                        early_stopping=False,
-=======
                                         bos_token_id=self.numericalizer.init_id,
                                         pad_token_id=self.numericalizer.pad_id,
-                                        early_stopping=True,
->>>>>>> 7857e9f5
+                                        early_stopping=False,
                                         num_return_sequences=num_outputs,
                                         repetition_penalty=repetition_penalty,
                                         temperature=temperature,
