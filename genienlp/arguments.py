#
# Copyright (c) 2018, Salesforce, Inc.
#                     The Board of Trustees of the Leland Stanford Junior University
# All rights reserved.
#
# Redistribution and use in source and binary forms, with or without
# modification, are permitted provided that the following conditions are met:
#
# * Redistributions of source code must retain the above copyright notice, this
#   list of conditions and the following disclaimer.
#
# * Redistributions in binary form must reproduce the above copyright notice,
#   this list of conditions and the following disclaimer in the documentation
#   and/or other materials provided with the distribution.
#
# * Neither the name of the copyright holder nor the names of its
#   contributors may be used to endorse or promote products derived from
#   this software without specific prior written permission.
#
# THIS SOFTWARE IS PROVIDED BY THE COPYRIGHT HOLDERS AND CONTRIBUTORS "AS IS"
# AND ANY EXPRESS OR IMPLIED WARRANTIES, INCLUDING, BUT NOT LIMITED TO, THE
# IMPLIED WARRANTIES OF MERCHANTABILITY AND FITNESS FOR A PARTICULAR PURPOSE ARE
# DISCLAIMED. IN NO EVENT SHALL THE COPYRIGHT HOLDER OR CONTRIBUTORS BE LIABLE
# FOR ANY DIRECT, INDIRECT, INCIDENTAL, SPECIAL, EXEMPLARY, OR CONSEQUENTIAL
# DAMAGES (INCLUDING, BUT NOT LIMITED TO, PROCUREMENT OF SUBSTITUTE GOODS OR
# SERVICES; LOSS OF USE, DATA, OR PROFITS; OR BUSINESS INTERRUPTION) HOWEVER
# CAUSED AND ON ANY THEORY OF LIABILITY, WHETHER IN CONTRACT, STRICT LIABILITY,
# OR TORT (INCLUDING NEGLIGENCE OR OTHERWISE) ARISING IN ANY WAY OUT OF THE USE
# OF THIS SOFTWARE, EVEN IF ADVISED OF THE POSSIBILITY OF SUCH DAMAGE.

import datetime
import json
import logging
import os
import subprocess

from .tasks.registry import get_tasks
from .util import have_multilingual
from .data_utils.example import VALID_FEATURE_FIELDS

from .paraphrase.transformers_utils import MODEL_PARALLEL_SUPPORTED_MODELS


logger = logging.getLogger(__name__)


def get_commit():
    directory = os.path.dirname(__file__)
    return subprocess.Popen("cd {} && git log | head -n 1".format(directory), shell=True,
                            stdout=subprocess.PIPE).stdout.read().split()[1].decode()


def save_args(args, force_overwrite=False):
    os.makedirs(args.log_dir, exist_ok=args.exist_ok or force_overwrite)
    variables = vars(args).copy()
    # remove the task objects before saving the configuration to the JSON file,
    # because tasks are not JSON serializable.
    del variables['train_tasks']
    del variables['val_tasks']
    with open(os.path.join(args.log_dir, 'config.json'), 'wt') as f:
        json.dump(variables, f, indent=2)


def parse_argv(parser):
    parser.add_argument('--root', default='.', type=str,
                        help='root directory for data, results, embeddings, code, etc.')
    parser.add_argument('--data', default='.data/', type=str, help='where to load data from.')
    parser.add_argument('--save', required=True, type=str, help='where to save results.')
    parser.add_argument('--embeddings', default='.embeddings', type=str, help='where to save embeddings.')
    parser.add_argument('--cache', default='.cache/', type=str, help='where to save cached files')

    parser.add_argument('--train_languages', type=str, default='en',
                        help='Specify dataset languages used during training for multilingual tasks'
                             'multiple languages for each task should be concatenated with +')
    parser.add_argument('--eval_languages', type=str, default='en',
                        help='Specify dataset languages used during validation for multilingual tasks'
                             'multiple languages for each task should be concatenated with +')

    parser.add_argument('--train_tasks', nargs='+', type=str, dest='train_task_names', help='tasks to use for training',
                        required=True)
    parser.add_argument('--train_iterations', nargs='+', type=int, help='number of iterations to focus on each task')
    # TODO rename to train_batch_size; keeping it for now for backward compatibility
    parser.add_argument('--train_batch_tokens', nargs='+', default=[400], type=int,
                        help='Number of tokens to use for dynamic batching, corresponding to tasks in train tasks.'
                        'If sentence_batching is used, this will be interpreted as number of examples.')
    parser.add_argument('--jump_start', default=0, type=int, help='number of iterations to give jump started tasks')
    parser.add_argument('--n_jump_start', default=0, type=int, help='how many tasks to jump start (presented in order)')
    parser.add_argument('--num_print', default=10, type=int,
                        help='how many validation examples with greedy output to print to std out')

    parser.add_argument('--no_tensorboard', action='store_false', dest='tensorboard',
                        help='Turn off tensorboard logging')
    parser.add_argument('--tensorboard_dir', default=None,
                        help='Directory where to save Tensorboard logs (defaults to --save)')
    parser.add_argument('--max_to_keep', default=1, type=int, help='number of checkpoints to keep')
    parser.add_argument('--log_every', default=100, type=int, help='how often to log results in # of iterations')
    parser.add_argument('--save_every', default=1000, type=int,
                        help='how often to save a checkpoint in # of iterations')

    parser.add_argument('--val_tasks', nargs='+', type=str, dest='val_task_names',
                        help='tasks to collect evaluation metrics for')
    parser.add_argument('--val_every', default=1000, type=int,
                        help='how often to run validation in # of iterations')
    parser.add_argument('--val_batch_size', nargs='+', default=[3000], type=int,
                        help='Number of tokens in each batch for validation, corresponding to tasks in --val_tasks')
    
    parser.add_argument('--sentence_batching', action='store_true',
                        help='Batch same sentences together (used for multilingual tasks)')
    parser.add_argument('--use_encoder_loss', action='store_true', help='Force encoded values for sentences in different languages to be the same')
    parser.add_argument('--encoder_loss_type', type=str, default='mean', choices=['mean', 'sum'],
                        help='Function to calculate encoder_loss_type from the context rnn hidden states')
    parser.add_argument('--encoder_loss_weight', type=float, default=0.1,
                        help='multiplicative constant choosing the weight of encoder_loss in total loss')
    parser.add_argument('--eval_set_name', type=str, help='Evaluation dataset name to use during training')

    parser.add_argument('--max_output_length', default=150, type=int, help='maximum output length for generation')
    parser.add_argument('--max_generative_vocab', default=50000, type=int,
                        help='max vocabulary for the generative softmax')
    parser.add_argument('--subsample', default=20000000, type=int, help='subsample the datasets')
    parser.add_argument('--preserve_case', action='store_false', dest='lower',
                        help='whether to preserve casing for all text')
    parser.add_argument("--reduce_metrics", type=str, default='max', choices=['max'], help='How to calculate the metric when there are multiple outputs per input.')

    # These are generation hyperparameters. Each one can be a list of values in which case, we generate `num_outputs` outputs for each set of hyperparameters.
    parser.add_argument("--num_outputs", type=int, nargs='+', default=[1], help='number of sequences to output per input')
    parser.add_argument("--temperature", type=float, nargs='+', default=[0.0],
                        help="temperature of 0 implies greedy sampling")
    parser.add_argument("--repetition_penalty", type=float, nargs='+', default=[1.0],
                        help="primarily useful for CTRL model; in that case, use 1.2")
    parser.add_argument("--top_k", type=int, nargs='+', default=[0], help='0 disables top-k filtering')
    parser.add_argument("--top_p", type=float, nargs='+', default=[1.0], help='1.0 disables top-p filtering')
    parser.add_argument("--num_beams", type=int, nargs='+', default=[1], help='1 disables beam seach')
    parser.add_argument("--num_beam_groups", type=int, nargs='+', default=[1], help='1 disables diverse beam seach')
    parser.add_argument("--diversity_penalty", type=float, nargs='+', default=[0.0], help='0 disables diverse beam seach')
    parser.add_argument("--no_repeat_ngram_size", type=int, nargs='+', default=[0], help='ngrams of this size cannot be repeated in the output. 0 disables it.')

    parser.add_argument('--model', type=str, choices=['TransformerLSTM', 'TransformerSeq2Seq'], default='TransformerLSTM', help='which model to import')
    parser.add_argument('--pretrained_model', default=None,
                        help='which pretrained model to use on the encoder side; choose a name from Huggingface models')
    
    parser.add_argument('--num_workers', type=int, default=0, help='Number of processes to use for data loading (0 means no multiprocessing)')
    
    parser.add_argument('--do_ner', action='store_true', help='Collect and use entity features during training')
    parser.add_argument('--database_type', default='json', choices=['json', 'local-elastic', 'remote-elastic'],
                        help='database to interact with for NER')
    parser.add_argument('--elastic_config', type=str, help='Path to json file containing ES configs (used for remote-elastic only)')
    parser.add_argument('--dump_type2id', action='store_true', help='This will create the "type to id" mapping for all entities available in ES database')
    parser.add_argument('--dump_canonical2type', action='store_true', help='This will create the "canonical to type" mapping for all entities available in ES database')

    parser.add_argument('--min_entity_len', type=int, default=1, help='Minimum length for entities when ngrams lookup_method is used ')
    parser.add_argument('--max_entity_len', type=int, default=6, help='Maximum length for entities when ngrams lookup_method is used ')
    parser.add_argument('--database_dir', type=str, help='Database folder containing all relevant files')
    
    parser.add_argument('--bootleg_input_dir', type=str, help='Path to folder containing all files (e.g. alias2qids, pretrained models) for bootleg')
    parser.add_argument('--bootleg_output_dir', type=str, default='results_temp', help='Path to folder where bootleg prepped files should be saved')
    parser.add_argument('--bootleg_integration', type=int, choices=[1, 2],
                        help='In level 1 we extract types for top Qid candidates and feed it to the bottom of Encoder using an entity embedding layer'
                             'In level 2 we use bootleg entity embeddings directly by concatenating it with Encoder output representations')

    parser.add_argument('--bootleg_model', type=str, help='Bootleg model to use')
    parser.add_argument('--bootleg_kg_encoder_layer', type=str, default=4, help='Number of kg encoder layers for BootlegBertEncoder model')
    parser.add_argument('--bootleg_dump_mode', choices=['dump_preds', 'dump_embs'], default='dump_embs', help='dump_preds will dump only predictions; dump_embs will dump both prediction and embeddings')
    parser.add_argument('--bootleg_load_prepped_data', action='store_true', help='Load bootleg dumped features')
    parser.add_argument('--bootleg_batch_size', type=int, default=16, help='Batch size used for inference using bootleg')
    parser.add_argument('--bootleg_prob_threshold', type=float, default=0.5, help='Probability threshold for accepting a candidate for a mention')
    parser.add_argument('--bootleg_dataset_threads', type=int, default=2, help='Number of threads for parallel processing of dataset in bootleg')
    parser.add_argument('--bootleg_dataloader_threads', type=int, default=4, help='Number of threads for parallel loading of datasets in bootleg')
    parser.add_argument('--bootleg_extract_num_workers', type=int, default=4, help='Number of workers for extracing mentions step of bootleg')
    parser.add_argument('--bootleg_post_process_types', action='store_true', help='Postprocess bootleg types')

    parser.add_argument('--entity_type_agg_method', choices=['average', 'weighted'], default='average', help='Method used to aggregate several type embeddings for a single mention')

    parser.add_argument('--retrieve_method', default='naive', choices=['naive', 'entity-oracle', 'type-oracle', 'bootleg'], type=str,
                        help='how to retrieve types for entity tokens (bootleg option is wip')
    
    parser.add_argument('--lookup_method', default='ngrams', choices=['ngrams', 'smaller_first', 'longer_first'],
                        help='smaller_first: start from one token and grow into longer spans until a match is found,'
                             'longer_first: start from the longest span and shrink until a match is found')
    
    parser.add_argument('--verbose', action='store_true', help='Print detected types for each token')
    parser.add_argument('--almond_domains', nargs='+', default=[], help='Domains used for almond dataset; e.g. music, books, ...')
    parser.add_argument('--features', nargs='+', type=str, default=[],
                        help='Features that will be extracted for each entity. Order is important')
    parser.add_argument('--features_size', nargs='+', type=int, default=[], help='Max length of each feature vector. All features are padded up to this length')
    parser.add_argument('--features_default_val', nargs='+', type=float, default=[], help='Default value used for each feature')

    parser.add_argument('--rnn_dimension', default=None, type=int, help='output dimensions for RNN layers (for TransformerLSTM)')
    parser.add_argument('--rnn_layers', default=1, type=int, help='number of layers for RNN modules ')
    parser.add_argument('--rnn_zero_state', default='average', choices=['zero', 'average', 'cls'],
                        help='how to construct RNN zero state (for TransformerLSTM)')

    parser.add_argument('--trainable_decoder_embeddings', default=50, type=int,
                        help='size of decoder embedding (for TransformerLSTM)')
    parser.add_argument('--dropout_ratio', default=0.2, type=float, help='dropout for the model (for TransformerLSTM)')

    parser.add_argument('--override_context', type=str, default=None, help='Override the context for all tasks')
    parser.add_argument('--override_question', type=str, default=None, help='Override the question for all tasks')
    parser.add_argument("--almond_has_single_program", action='store_false', dest='almond_has_multiple_programs', help='Indicate if almond dataset has multiple programs for each sentence')
    parser.add_argument('--almond_lang_as_question', action='store_true',
                        help='if true will use "Translate from ${language} to ThingTalk" for question')
    parser.add_argument('--almond_detokenize_sentence', action='store_true',
                        help='undo word tokenization of almond sentence fields (useful if the tokenizer is sentencepiece)')
    parser.add_argument('--almond_thingtalk_version', type=int, choices=[1, 2], default=2, help='Thingtalk version for almond datasets')

    parser.add_argument('--preprocess_special_tokens', action='store_true', help='convert special ThingTalk tokens to words')
    
    parser.add_argument('--model_parallel', action='store_true', help='Use model parallelization by spliting model weights across available gpus')
    parser.add_argument('--mp_device_ratio', default=None, nargs='+', type=int, help='Provide the distribution ratio of model layers across gpus when using model_parallel'
                                                                'e.g. "1 2 2 2" first device recieves half number of layers compared to other devices'
                                                                'default is None meaning we distribute evenly on all available gpus')

    parser.add_argument('--warmup', default=40, type=int, help='warmup for learning rate. setting it to 1 disables warmup.')
    parser.add_argument('--grad_clip', default=1.0, type=float, help='gradient clipping')
    parser.add_argument('--beta0', default=0.9, type=float,
                        help='alternative momentum for Adam (only when not using transformer scheduler), and RAdam')
    parser.add_argument('--optimizer', default='adam', choices=['adam', 'adamw', 'sgd', 'radam'], type=str,
                        help='optimizer to use')
    parser.add_argument('--lr_schedule', type=str, default='transformer', choices=['transformer', 'constant', 'linear', 'sgd', 'cosine'],
                        help='The learning rate strategy. All of them can be used with or without warmup.')
    parser.add_argument('--lr_multiply', default=0.01, type=float,
                        help='Multiplier for the `transformer` learning rate scheduler, constant value for `constant` and maximum value for `linear` and `cosine` schedulers.')
    parser.add_argument('--weight_decay', default=0.0, type=float, help='weight L2 regularization')
    parser.add_argument('--gradient_accumulation_steps', default=1, type=int, help='Number of accumulation steps. Useful to effectively get larger batch sizes.')

    # Loss Truncation; introduced in https://arxiv.org/abs/2004.14589
    parser.add_argument('--dropper_ratio', type=float, default=0.0, help='Ratio of dropped examples in the "Loss Truncation" algorithm. 0 disables truncation.')
    parser.add_argument('--dropper_min_count', type=int, default=10000,
                        help='Number of examples to see in the "Loss Truncation" algorithm before starting to drop high-loss examples.')

    parser.add_argument('--load', default=None, type=str, help='path to checkpoint to load model from inside --args.save, usually set to best.pth')
    parser.add_argument('--resume', action='store_true', help='whether to resume training with past optimizers')

    parser.add_argument('--seed', default=123, type=int, help='Random seed.')
    parser.add_argument('--devices', default=[0], nargs='+', type=int,
                        help='a list of devices that can be used for training')

    parser.add_argument('--no_commit', action='store_false', dest='commit',
                        help='do not track the git commit associated with this training run')
    parser.add_argument('--exist_ok', action='store_true',
                        help='Ok if the save directory already exists, i.e. overwrite is ok')
    
    parser.add_argument('--no_fast_tokenizer', action='store_true', help='Use slow version of huggingface tokenizer')

    parser.add_argument('--skip_cache', action='store_true',
                        help='whether to use existing cached splits or generate new ones')
    parser.add_argument('--cache_input_data', action='store_true',
                        help='Cache examples from input data for faster subsequent trainings')
    parser.add_argument('--use_curriculum', action='store_true', help='Use curriculum learning')
    parser.add_argument('--aux_dataset', default='', type=str,
                        help='path to auxiliary dataset (ignored if curriculum is not used)')
    parser.add_argument('--curriculum_max_frac', default=1.0, type=float,
                        help='max fraction of harder dataset to keep for curriculum')
    parser.add_argument('--curriculum_rate', default=0.1, type=float, help='growth rate for curriculum')
    parser.add_argument('--curriculum_strategy', default='linear', type=str, choices=['linear', 'exp'],
                        help='growth strategy for curriculum')


<<<<<<< HEAD
def post_parse_general(args):
    for feat in args.features:
        if feat not in VALID_FEATURE_FIELDS:
            raise ValueError('Feature {} is not supported. Please provide valid features from {} list'.format(feat, VALID_FEATURE_FIELDS))
    
=======
def check_and_update_generation_args(args):
    """
    checks all generation commandline arguments. Since these arguments are all lists and shorthand can be used, we expand them to match the expected length
    for instance, [1.0] becomes [1.0 1.0] if all other generation arguments are of length 2
    """
    hyperparameters = ['num_outputs', 'temperature', 'top_k', 'top_p', 'repetition_penalty', 'num_beams', 'num_beam_groups', 'diversity_penalty', 'no_repeat_ngram_size']
    max_hyperparameter_len = max([len(getattr(args, h)) for h in hyperparameters])
    valid_len = [1, max_hyperparameter_len]
    for h in hyperparameters:
        if (len(getattr(args, h)) not in valid_len):
            logger.error('Hyperparameters should either have the same number of values as others or have exactly one value.')
        # If only one value is provided, use the same value for all samples
        setattr(args, h, getattr(args, h) * (max_hyperparameter_len // len(getattr(args, h))))

    logger.info('Will output %d sequences for each input.', sum(args.num_outputs))
    return args


def post_parse(args):
>>>>>>> 09e0615a
    if args.val_task_names is None:
        args.val_task_names = []
        for t in args.train_task_names:
            if t not in args.val_task_names:
                args.val_task_names.append(t)
    if 'imdb' in args.val_task_names:
        args.val_task_names.remove('imdb')

    args.timestamp = datetime.datetime.now(tz=datetime.timezone.utc).strftime('%D-%H:%M:%S %Z')
    
    # TODO relax the following assertions by dropping samples from batches in Iterator
    if args.sentence_batching and args.train_batch_tokens[0] % len(args.train_languages.split('+')) != 0:
        raise ValueError('Your train_batch_size should be divisible by number of train_languages when using sentence batching.')
    if args.sentence_batching and args.val_batch_size[0] % len(args.eval_languages.split('+')) != 0:
        raise ValueError(
            'Your val_batch_size should be divisible by number of eval_languages when using sentence batching.')
    
    if len(args.features) != len(args.features_size):
        raise ValueError('You should specify max feature size for each feature you provided')

    if len(args.train_task_names) > 1:
        if args.train_iterations is None:
            args.train_iterations = [1]
        if len(args.train_iterations) < len(args.train_task_names):
            args.train_iterations = len(args.train_task_names) * args.train_iterations
        if len(args.train_batch_tokens) < len(args.train_task_names):

            args.train_batch_tokens = len(args.train_task_names) * args.train_batch_tokens

    if len(args.val_batch_size) < len(args.val_task_names):
        args.val_batch_size = len(args.val_task_names) * args.val_batch_size
        
    # postprocess arguments
    if args.commit:
        args.commit = get_commit()
    else:
        args.commit = ''
    
    if have_multilingual(args.train_task_names) and (args.train_languages is None or args.eval_languages is None):
        raise ValueError('You have to define training and evaluation languages when you have a multilingual task')
    
    args.log_dir = args.save
    args.dist_sync_file = os.path.join(args.log_dir, 'distributed_sync_file')
    
    for x in ['data', 'save', 'log_dir', 'dist_sync_file']:
        setattr(args, x, os.path.join(args.root, getattr(args, x)))
    
    args.num_features = len(args.features)
    
    # tasks with the same name share the same task object
    train_tasks_dict = get_tasks(args.train_task_names, args)
    args.train_tasks = list(train_tasks_dict.values())
    val_task_dict = get_tasks(args.val_task_names, args, available_tasks=train_tasks_dict)
    args.val_tasks = list(val_task_dict.values())
<<<<<<< HEAD
    
    save_args(args)
    
    return args


def post_parse_train_specific(args):
    
    # TODO relax this assertion by allowing training on multiple languages
    if 'mbart' in args.pretrained_model:
        if len(args.train_languages.split('+')) != 1 or set(args.train_languages.split('+')) != set(
                args.eval_languages.split('+')):
            raise ValueError('For now we only support single language training and evaluation with mbart models')
    
    if args.model_parallel:
        if args.model == 'TransformerLSTM':
            raise ValueError('Model parallel is not supported for TransformerLSTM models')
        elif args.model == 'TransformerSeq2Seq' and args.pretrained_model not in MODEL_PARALLEL_SUPPORTED_MODELS:
            raise ValueError('Only the following models have model_parallel support: ', MODEL_PARALLEL_SUPPORTED_MODELS)
    
    if args.mp_device_ratio is not None:
        if len(args.mp_device_ratio) != len(args.devices):
            raise ValueError('When using model_parallel number of provided devices must match the number of mp_device_ratio')

    if args.warmup < 1:
        raise ValueError('Warmup should be a positive integer.')

    if args.use_encoder_loss and not (args.sentence_batching and len(args.train_languages.split('+')) > 1):
        raise ValueError('To use encoder loss you must use sentence batching and use more than one language during training.')
    
    if not (len(args.features) == len(args.features_size) == len(args.features_default_val)):
        raise ValueError('You should specify size and default value for each feature you provided')
    
    if not args.preprocess_special_tokens and args.model == 'TransformerLSTM' and 'uncased' in args.pretrained_model:
        raise ValueError('You should use the cased version of provided model when not preprocessing special tokens.'
                         ' Otherwise the program (answer) will not be tokenized properly')


    args.log_dir = args.save
    if args.tensorboard_dir is None:
        args.tensorboard_dir = args.log_dir
    
    for x in ['embeddings']:
        setattr(args, x, os.path.join(args.root, getattr(args, x)))

    args.num_features = len(args.features)

    save_args(args, force_overwrite=True)
    
=======

    args = check_and_update_generation_args(args)
>>>>>>> 09e0615a
    return args<|MERGE_RESOLUTION|>--- conflicted
+++ resolved
@@ -255,13 +255,7 @@
                         help='growth strategy for curriculum')
 
 
-<<<<<<< HEAD
-def post_parse_general(args):
-    for feat in args.features:
-        if feat not in VALID_FEATURE_FIELDS:
-            raise ValueError('Feature {} is not supported. Please provide valid features from {} list'.format(feat, VALID_FEATURE_FIELDS))
-    
-=======
+
 def check_and_update_generation_args(args):
     """
     checks all generation commandline arguments. Since these arguments are all lists and shorthand can be used, we expand them to match the expected length
@@ -280,8 +274,11 @@
     return args
 
 
-def post_parse(args):
->>>>>>> 09e0615a
+def post_parse_general(args):
+    for feat in args.features:
+        if feat not in VALID_FEATURE_FIELDS:
+            raise ValueError('Feature {} is not supported. Please provide valid features from {} list'.format(feat, VALID_FEATURE_FIELDS))
+    
     if args.val_task_names is None:
         args.val_task_names = []
         for t in args.train_task_names:
@@ -336,7 +333,6 @@
     args.train_tasks = list(train_tasks_dict.values())
     val_task_dict = get_tasks(args.val_task_names, args, available_tasks=train_tasks_dict)
     args.val_tasks = list(val_task_dict.values())
-<<<<<<< HEAD
     
     save_args(args)
     
@@ -386,8 +382,5 @@
 
     save_args(args, force_overwrite=True)
     
-=======
-
     args = check_and_update_generation_args(args)
->>>>>>> 09e0615a
     return args