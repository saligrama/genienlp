#
# Copyright (c) 2018, Salesforce, Inc.
#                     The Board of Trustees of the Leland Stanford Junior University
# All rights reserved.
#
# Redistribution and use in source and binary forms, with or without
# modification, are permitted provided that the following conditions are met:
#
# * Redistributions of source code must retain the above copyright notice, this
#   list of conditions and the following disclaimer.
#
# * Redistributions in binary form must reproduce the above copyright notice,
#   this list of conditions and the following disclaimer in the documentation
#   and/or other materials provided with the distribution.
#
# * Neither the name of the copyright holder nor the names of its
#   contributors may be used to endorse or promote products derived from
#   this software without specific prior written permission.
#
# THIS SOFTWARE IS PROVIDED BY THE COPYRIGHT HOLDERS AND CONTRIBUTORS "AS IS"
# AND ANY EXPRESS OR IMPLIED WARRANTIES, INCLUDING, BUT NOT LIMITED TO, THE
# IMPLIED WARRANTIES OF MERCHANTABILITY AND FITNESS FOR A PARTICULAR PURPOSE ARE
# DISCLAIMED. IN NO EVENT SHALL THE COPYRIGHT HOLDER OR CONTRIBUTORS BE LIABLE
# FOR ANY DIRECT, INDIRECT, INCIDENTAL, SPECIAL, EXEMPLARY, OR CONSEQUENTIAL
# DAMAGES (INCLUDING, BUT NOT LIMITED TO, PROCUREMENT OF SUBSTITUTE GOODS OR
# SERVICES; LOSS OF USE, DATA, OR PROFITS; OR BUSINESS INTERRUPTION) HOWEVER
# CAUSED AND ON ANY THEORY OF LIABILITY, WHETHER IN CONTRACT, STRICT LIABILITY,
# OR TORT (INCLUDING NEGLIGENCE OR OTHERWISE) ARISING IN ANY WAY OUT OF THE USE
# OF THIS SOFTWARE, EVEN IF ADVISED OF THE POSSIBILITY OF SUCH DAMAGE.


import os
import math
import time
import sys
from copy import deepcopy

import logging
from pprint import pformat
from logging import handlers

import torch

from .text import torchtext

from tensorboardX import SummaryWriter

from . import arguments
from . import models
from .validate import validate
from .multiprocess import Multiprocess, DistributedDataParallel
from .util import elapsed_time, get_splits, batch_fn, set_seed, preprocess_examples, get_trainable_params, count_params
from .utils.saver import Saver
from .utils.embeddings import load_embeddings


def initialize_logger(args, rank='main'):
    # set up file logger
    logger = logging.getLogger(f'process_{rank}')
    logger.setLevel(logging.DEBUG)
    handler = handlers.RotatingFileHandler(os.path.join(args.log_dir, f'process_{rank}.log'), maxBytes=1024*1024*10, backupCount=1)
    handler.setLevel(logging.DEBUG)
    formatter = logging.Formatter('%(name)s - %(message)s')
    handler.setFormatter(formatter)
    logger.addHandler(handler)
    handler = logging.StreamHandler()
    handler.setFormatter(formatter)
    handler.setLevel(logging.DEBUG)
    logger.addHandler(handler)
    logger.propagate = False

    return logger


def log(rank='main'):
    return logging.getLogger(f'process_{rank}')


def prepare_data(args, field, logger):

    if field is None: 
        logger.info(f'Constructing field')
        FIELD = torchtext.data.ReversibleField(batch_first=True, init_token='<init>', eos_token='<eos>', lower=args.lower, include_lengths=True)
    else:
        FIELD = field

    train_sets, val_sets, vocab_sets = [], [], []
    for task in args.train_tasks:
        logger.info(f'Loading {task}')
        kwargs = {'test': None}
        kwargs['subsample'] = args.subsample
        kwargs['validation'] = None
        logger.info(f'Adding {task} to training datasets')
        split = get_splits(args, task, FIELD, **kwargs)[0]
        logger.info(f'{task} has {len(split)} training examples')
        train_sets.append(split)
        if args.vocab_tasks is not None and task in args.vocab_tasks:
            vocab_sets.extend(split)

    for task in args.val_tasks:
        logger.info(f'Loading {task}')
        kwargs = {'test': None}
        kwargs['subsample'] = args.subsample
        kwargs['train'] = None
        logger.info(f'Adding {task} to validation datasets')
        split = get_splits(args, task, FIELD, **kwargs)[0]
        logger.info(f'{task} has {len(split)} validation examples')
        val_sets.append(split)
        if args.vocab_tasks is not None and task in args.vocab_tasks:
            vocab_sets.extend(split)

    for task, s in zip(args.train_tasks, train_sets):
        for ex in s.examples[:10]:
            ex_list = ex.question if args.use_thingpedia else ex.context
            logger.debug(f'examples***: {[token.strip() for token in ex_list]}')

    if args.load is None:
<<<<<<< HEAD
        logger.info(f'Getting pretrained word vectors')


        char_vectors = torchtext.vocab.CharNGram(cache=args.embeddings)
        if args.small_glove:
            glove_vectors = torchtext.vocab.GloVe(cache=args.embeddings, name="6B", dim=50)
        else:
            glove_vectors = torchtext.vocab.GloVe(cache=args.embeddings)
        vectors = [char_vectors, glove_vectors]
=======
        vectors = load_embeddings(args, logger)
>>>>>>> 9798e117
        vocab_sets = (train_sets + val_sets) if len(vocab_sets) == 0 else vocab_sets
        logger.info(f'Building vocabulary')
        FIELD.build_vocab(*vocab_sets, max_size=args.max_effective_vocab, vectors=vectors)

    FIELD.decoder_itos = FIELD.vocab.itos[:args.max_generative_vocab]
    FIELD.decoder_stoi = {word: idx for idx, word in enumerate(FIELD.decoder_itos)} 
    FIELD.decoder_to_vocab = {idx: FIELD.vocab.stoi[word] for idx, word in enumerate(FIELD.decoder_itos)}
    FIELD.vocab_to_decoder = {idx: FIELD.decoder_stoi[word] for idx, word in enumerate(FIELD.vocab.itos) if word in FIELD.decoder_stoi}

    logger.info(f'Vocabulary has {len(FIELD.vocab)} tokens')
    logger.debug(f'The first 200 tokens:')
    logger.debug(FIELD.vocab.itos[:200])

    logger.info('Preprocessing training data')
    preprocess_examples(args, args.train_tasks, train_sets, FIELD, logger, train=True) 
    logger.info('Preprocessing validation data')
    preprocess_examples(args, args.val_tasks, val_sets, FIELD, logger, train=args.val_filter)

    return FIELD, train_sets, val_sets


def to_iter(args, world_size, val_batch_size, data, device, train=True, token_testing=False, sort=None):
    sort = sort if not token_testing else True
    shuffle = None if not token_testing else False
    reverse = args.reverse
    Iterator = torchtext.data.BucketIterator if train else torchtext.data.Iterator
    it = Iterator(data, batch_size=val_batch_size, 
       device=device, batch_size_fn=batch_fn if train else None, 
       distributed=world_size>1, train=train, repeat=train, sort=sort, 
       shuffle=shuffle, reverse=args.reverse)
    return it


def get_learning_rate(i, args):
    transformer_lr = 1. / math.sqrt(args.dimension) * min(
        1 / math.sqrt(i), i / (args.warmup * math.sqrt(args.warmup)))
    if 'adam' not in args.optimizer.lower():
        transformer_lr = transformer_lr * math.sqrt(args.dimension * args.warmup) * args.sgd_lr
    return transformer_lr


def step(model, batch, opt, iteration, field, task, lr=None, grad_clip=None, writer=None, it=None):
    model.train()
    opt.zero_grad()
    loss, predictions = model(batch, iteration)
    loss.backward()
    if lr is not None:
        opt.param_groups[0]['lr'] = lr
    grad_norm = None
    if grad_clip > 0.0:
        grad_norm = torch.nn.utils.clip_grad_norm_(model.params, grad_clip)
    opt.step()
    if torch.isnan(loss).item():
        raise ValueError('Found NaN loss')
    return loss.item(), {}, grad_norm


def train(args, model, opt, train_iters, train_iterations, field, rank=0, world_size=1, 
    log_every=10, val_every=100, save_every=1000, rounds=False, val_iters=[], writer=None, start_iteration=1, rnd=1, best_decascore=None):
    """main training function"""

    logger = log(rank) 
    local_loss, num_examples, len_contexts, len_answers, iteration = 0, 0, 0, 0, start_iteration

    train_iter_deep = deepcopy(train_iterations)
    local_train_metric_dict = {}

    train_iters = [(task, iter(train_iter)) for task, train_iter in train_iters]
    saver = Saver(args.log_dir, world_size, args.max_to_keep)
    
    while True:
        # For some number of rounds, we 'jump start' some subset of the tasks
        # by training them and not others
        # once the specified number of rounds is completed, 
        # switch to normal round robin training
        if rnd < args.jump_start:
            train_iterations = [0]*len(train_iterations)
            for _ in range(args.n_jump_start): train_iterations[_] = 1
        else:
            train_iterations = train_iter_deep

        for task_idx, (task, train_iter) in enumerate(train_iters):

            task_iterations = train_iterations[task_idx] if train_iterations is not None else None
            if task_iterations == 0:
                continue
            task_iteration = 1
            for batch in train_iter:
                if not args.resume or iteration > start_iteration:
                    task_progress = f'{task_iteration}/{task_iterations}:' if task_iterations is not None else ''
                    round_progress = f'round_{rnd}:' if rounds else ''
    
                    # validate

                    deca_score = None
                    if (val_every is not None and 
                        ((iteration % args.val_every == 0 % args.val_every) or 
                            (args.load and iteration == start_iteration + 1))):
                        
                        deca_score = 0
                        for val_task_idx, (val_task, val_iter) in enumerate(val_iters):
                            val_loss, metric_dict = validate(val_task, val_iter, model, logger, field, world_size, rank, iteration, num_print=args.num_print, args=args)
                            if val_loss is not None:
                                log_entry = f'{args.timestamp}:{elapsed_time(logger)}:iteration_{iteration}:{round_progress}train_{task}:{task_progress}val_{val_task}:val_loss{val_loss.item():.4f}:'
                                writer.add_scalar(f'loss/{val_task}/val', val_loss.item(), iteration)
                            else:
                                log_entry = f'{args.timestamp}:{elapsed_time(logger)}:iteration_{iteration}:{round_progress}train_{task}:{task_progress}val_{val_task}:'
                               
                            metric_entry = ''
                            for metric_key, metric_value in metric_dict.items():
                                metric_entry += f'{metric_key}_{metric_value:.2f}:'
                            metric_entry = metric_entry[:-1]
                           
                            deca_score += metric_dict[args.task_to_metric[val_task]]
                           
                            # val log
                            logger.info(log_entry + metric_entry)
                            if writer is not None:
                                for metric_key, metric_value in metric_dict.items():
                                    writer.add_scalar(f'{metric_key}/{val_task}/val', metric_value, iteration)
                                    writer.add_scalar(f'{val_task}/{metric_key}/val', metric_value, iteration)
                        writer.add_scalar('deca/val', deca_score, iteration)
                        logger.info(f'{args.timestamp}:{elapsed_time(logger)}:iteration_{iteration}:{round_progress}train_{task}:{task_progress}val_deca:deca_{deca_score:.2f}')

                    # saving
                    if save_every is not None and (iteration % args.save_every == 0):
                        if rank is not None and rank == 0:
                            should_save_best = False
                            if deca_score is not None and (best_decascore is None or best_decascore < deca_score):
                                best_decascore = deca_score
                                should_save_best = True
                                
                            save_model_state_dict = {'model_state_dict': {k: v.cpu() for k, v in model.state_dict().items()}, 'field': field,
                                               'best_decascore': best_decascore}
                            save_opt_state_dict = opt.state_dict()
                            save_opt_state_dict.update({'start_iteration': iteration})

                            if world_size > 1:
                                torch.distributed.barrier()
                            saver.save(save_model_state_dict, save_opt_state_dict, global_step=iteration)
                            if should_save_best:
                                logger.info(f'{args.timestamp}:{elapsed_time(logger)}:iteration_{iteration}:{round_progress}train_{task}:{task_progress}found new best model')
                                torch.save(save_model_state_dict, os.path.join(args.log_dir, 'best.pth'))
                                if world_size > 1:
                                    torch.distributed.barrier()
                                torch.save(save_opt_state_dict, os.path.join(args.log_dir, 'best_optim.pth'))
                                if world_size > 1:
                                    torch.distributed.barrier()

                    # lr update
                    lr = opt.param_groups[0]['lr'] 
                    if args.warmup > 0 and args.transformer_lr:
                        lr = get_learning_rate(iteration, args) 

                    # param update
                    loss, train_metric_dict, grad_norm = step(model, batch, opt, iteration, field, task, lr=lr, grad_clip=args.grad_clip, writer=writer, it=train_iter)

                    # train metrics
                    local_loss += loss
                    for metric_name, metric_val in train_metric_dict.items():
                        if metric_name in local_train_metric_dict:
                            local_train_metric_dict[metric_name] += metric_val / args.log_every
                        else:
                            local_train_metric_dict[metric_name] = metric_val / args.log_every

                    # train logs
                    num_examples += batch.context.size(0)
                    len_contexts += batch.context.size(1)
                    len_answers += batch.answer.size(1)

                    if log_every is not None and (iteration % log_every == 0 % log_every):
                        local_loss /= args.log_every
                        num_examples /= args.log_every
                        len_contexts /= args.log_every
                        len_answers /= args.log_every
                        avg_batch_size = f'avbatch_{num_examples:.0f}_{len_contexts:.0f}_{len_answers:.0f}:'
                        metric_entry = ''
                        for metric_key, metric_value in local_train_metric_dict.items():
                            metric_entry += f'{metric_key}_{metric_value:.2f}:'
                        metric_entry = f'{metric_entry[:-1]}'
                        logger.info(f'{args.timestamp}:{elapsed_time(logger)}:iteration_{iteration}:{round_progress}train_{task}:{task_progress}{avg_batch_size}loss_{local_loss:.4f}{metric_entry}') 
                        num_examples = 0 
                        len_contexts = 0 
                        len_answers = 0  
    
                        if writer is not None:
                            writer.add_scalar(f'loss/{task}/train', local_loss, iteration)
                            writer.add_scalar(f'training/lr', lr, iteration)
                            if grad_norm is not None:
                                writer.add_scalar(f'training/norm', grad_norm, iteration)
                            for metric_key, metric_value in local_train_metric_dict.items():
                                writer.add_scalar(f'{metric_key}/{task}/train', metric_value, iteration)
                                writer.add_scalar(f'{task}/{metric_key}/train', metric_value, iteration)


                        local_loss = 0
                        local_train_metric_dict = {}
                        num_examples = 0
                    
                # book keeping
                task_iteration += 1
                iteration += 1
                if task_iterations is not None and task_iteration > task_iterations:
                    break

        # book keeping
        rnd += 1
        if not rounds:
            break


def run(args, run_args, rank=0, world_size=1):
    device = set_seed(args, rank=rank)
    logger = initialize_logger(args, rank)
    field, train_sets, val_sets, save_dict = run_args

    logger.start = time.time()

    logger.info(f'Preparing iterators')
    train_iters = [(name, to_iter(args, world_size, tok, x, device, token_testing=args.token_testing)) 
                      for name, x, tok in zip(args.train_tasks, train_sets, args.train_batch_tokens)]
    val_iters = [(name, to_iter(args, world_size, tok, x, device, train=False, token_testing=args.token_testing, sort=False if 'sql' in name else None))
                    for name, x, tok in zip(args.val_tasks, val_sets, args.val_batch_size)]

    if hasattr(args, 'tensorboard') and args.tensorboard:
        logger.info(f'Initializing Writer')
        writer = SummaryWriter(log_dir=args.log_dir)
    else:
        writer = None

    model = init_model(args, field, logger, world_size, device)
    opt = init_opt(args, model) 
    start_iteration = 1

    if save_dict is not None:
        logger.info(f'Loading model from {os.path.join(args.save, args.load)}')
        save_dict = torch.load(os.path.join(args.save, args.load))
        model.load_state_dict(save_dict['model_state_dict'])
        if args.resume:
            logger.info(f'Resuming Training from {os.path.splitext(args.load)[0]}_optim.pth')
            opt_state_dict = torch.load(os.path.join(args.save, f'{os.path.splitext(args.load)[0]}_optim.pth'))
            start_iteration = opt_state_dict.pop('start_iteration')
            logger.info(f'Starting iteration is {start_iteration}')
            opt.load_state_dict(opt_state_dict)
            # start_iteration = int(os.path.splitext(os.path.basename(args.load))[0].split('_')[1])

    logger.info(f'Begin Training')
    train(args, model, opt, train_iters, args.train_iterations, field, val_iters=val_iters, 
        rank=rank, world_size=world_size, 
        log_every=args.log_every, val_every=args.val_every, rounds=len(train_iters)>1,
        writer=writer if rank==0 else None, save_every=args.save_every, start_iteration=start_iteration,
        best_decascore=save_dict.get('best_decascore') if save_dict is not None else None)


def init_model(args, field, logger, world_size, device):
    logger.info(f'Initializing {args.model}')
    Model = getattr(models, args.model) 
    model = Model(field, args)
    params = get_trainable_params(model) 
    num_param = count_params(params)
    logger.info(f'{args.model} has {num_param:,} trainable parameters')

    model.to(device)
    if world_size > 1: 
        logger.info(f'Wrapping model for distributed')
        model = DistributedDataParallel(model)

    model.params = params
    return model


def init_opt(args, model):
    opt = None
    if 'adam' in args.optimizer.lower():
        if args.transformer_lr:
            opt = torch.optim.Adam(model.params, lr=args.lr_rate, betas=(0.9, 0.98), eps=1e-9, weight_decay=args.weight_decay)
        else:
            opt = torch.optim.Adam(model.params, lr=args.lr_rate, betas=(args.beta0, 0.999), weight_decay=args.weight_decay)
    else:
        opt = torch.optim.SGD(model.params, lr=args.sgd_lr, weight_decay=args.weight_decay,)
    return opt


def main(argv=sys.argv):
    args = arguments.parse(argv)
    if args is None:
        return
    set_seed(args)
    logger = initialize_logger(args)
    logger.info(f'Arguments:\n{pformat(vars(args))}')

    field, save_dict = None, None
    if args.load is not None:
        logger.info(f'Loading field from {os.path.join(args.save, args.load)}')
        save_dict = torch.load(os.path.join(args.save, args.load))
        field = save_dict['field']
    field, train_sets, val_sets = prepare_data(args, field, logger)

    run_args = (field, train_sets, val_sets, save_dict)
    if len(args.devices) > 1:
        logger.info(f'Multiprocessing')
        mp = Multiprocess(run, args)
        mp.run(run_args)
    else:
        logger.info(f'Processing')
        run(args, run_args, world_size=args.world_size)


if __name__ == '__main__':
    main()
<|MERGE_RESOLUTION|>--- conflicted
+++ resolved
@@ -115,19 +115,7 @@
             logger.debug(f'examples***: {[token.strip() for token in ex_list]}')
 
     if args.load is None:
-<<<<<<< HEAD
-        logger.info(f'Getting pretrained word vectors')
-
-
-        char_vectors = torchtext.vocab.CharNGram(cache=args.embeddings)
-        if args.small_glove:
-            glove_vectors = torchtext.vocab.GloVe(cache=args.embeddings, name="6B", dim=50)
-        else:
-            glove_vectors = torchtext.vocab.GloVe(cache=args.embeddings)
-        vectors = [char_vectors, glove_vectors]
-=======
         vectors = load_embeddings(args, logger)
->>>>>>> 9798e117
         vocab_sets = (train_sets + val_sets) if len(vocab_sets) == 0 else vocab_sets
         logger.info(f'Building vocabulary')
         FIELD.build_vocab(*vocab_sets, max_size=args.max_effective_vocab, vectors=vectors)
