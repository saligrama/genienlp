--- conflicted
+++ resolved
@@ -23,26 +23,16 @@
 
         # train
         pipenv run decanlp train --train_tasks almond  --train_iterations 4 --preserve_case --save_every 2 --log_every 2 --val_every 2 --save $workdir/model_$i --data $SRCDIR/dataset/  $hparams --exist_ok --skip_cache --root "" --embeddings $SRCDIR/embeddings --small_glove --no_commit
-<<<<<<< HEAD
-        # thingpedia as context
-        pipenv run decanlp train --train_tasks almond_with_thingpedia  --train_iterations 4 --preserve_case --save_every 2 --log_every 2 --val_every 2 --save $workdir/model_'$i'_with_thingpedia/ --data $SRCDIR/dataset/  $hparams --exist_ok --skip_cache --root "" --embeddings $SRCDIR/embeddings --small_glove --no_commit --thingpedia $SRCDIR/dataset/thingpedia-8.json
-
-        # greedy decode
-        pipenv run decanlp predict --tasks almond --evaluate test --path $workdir/model_$i --overwrite --eval_dir $workdir/model_$i/eval_results/ --data $SRCDIR/dataset/ --embeddings $SRCDIR/embeddings
-        pipenv run decanlp predict --tasks almond --evaluate test --path $workdir/model_'$i'_with_thingpedia/ --overwrite --eval_dir $workdir/model_'$i'_with_thingpedia/eval_results/ --data $SRCDIR/dataset/ --embeddings $SRCDIR/embeddings
-=======
         # with curriculum
         pipenv run decanlp train --train_tasks almond  --train_iterations 4 --preserve_case --save_every 2 --log_every 2 --val_every 2 --save $workdir/model_"$i"_curriculum --data $SRCDIR/dataset/  $hparams --exist_ok --skip_cache --root "" --embeddings $SRCDIR/embeddings --small_glove --no_commit --use_curriculum
         # with grammar
         pipenv run decanlp train --train_tasks almond  --train_iterations 4 --preserve_case --save_every 2 --log_every 2 --val_every 2 --save $workdir/model_"$i"_grammar --data $SRCDIR/dataset/  $hparams --exist_ok --skip_cache --root "" --embeddings $SRCDIR/embeddings --small_glove --no_commit --thingpedia $SRCDIR/dataset/thingpedia-8strict.json --almond_grammar full.bottomup
 
 
-
         # greedy decode
         pipenv run decanlp predict --tasks almond --evaluate test --path $workdir/model_$i --overwrite --eval_dir $workdir/model_$i/eval_results/ --data $SRCDIR/dataset/ --embeddings $SRCDIR/embeddings
         pipenv run decanlp predict --tasks almond --evaluate test --path $workdir/model_"$i"_curriculum  --overwrite --eval_dir $workdir/model_"$i"_curriculum/eval_results/ --data $SRCDIR/dataset/ --embeddings $SRCDIR/embeddings
         pipenv run decanlp predict --tasks almond --evaluate test --path $workdir/model_"$i"_grammar --overwrite --eval_dir $workdir/model_"$i"_grammar/eval_results/ --data $SRCDIR/dataset/ --embeddings $SRCDIR/embeddings --thingpedia $SRCDIR/dataset/thingpedia-8strict.json
->>>>>>> 48bd1d67
 
         # export prediction results
         pipenv run python3 $SRCDIR/../utils/post_process_decoded_results.py --original_data $SRCDIR/dataset/almond/test.tsv --gold_program $workdir/model_$i/eval_results/test/almond.gold.txt --predicted_program $workdir/model_$i/eval_results/test/almond.txt --output_file $workdir/model_$i/results.tsv
